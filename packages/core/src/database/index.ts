import type { IndexingBuild, PreBuild, SchemaBuild } from "@/build/index.js";
import type { Common } from "@/common/common.js";
import { NonRetryableError } from "@/common/errors.js";
import {
  type Drizzle,
  type Schema,
  getPrimaryKeyColumns,
  getTableNames,
} from "@/drizzle/index.js";
import { getColumnCasing } from "@/drizzle/kit/index.js";
import type { PonderSyncSchema } from "@/sync-store/encoding.js";
import {
  moveLegacyTables,
  migrationProvider as postgresMigrationProvider,
} from "@/sync-store/migrations.js";
import type { Status } from "@/sync/index.js";
import {
  decodeCheckpoint,
  encodeCheckpoint,
  maxCheckpoint,
  zeroCheckpoint,
} from "@/utils/checkpoint.js";
import { formatEta } from "@/utils/format.js";
import { createPool } from "@/utils/pg.js";
import { createPglite } from "@/utils/pglite.js";
import { wait } from "@/utils/wait.js";
import type { PGlite } from "@electric-sql/pglite";
import { getTableColumns } from "drizzle-orm";
import { drizzle as drizzleNodePg } from "drizzle-orm/node-postgres";
import type { PgTable } from "drizzle-orm/pg-core";
import { drizzle as drizzlePglite } from "drizzle-orm/pglite";
import {
  Migrator,
  PostgresDialect,
  type Transaction,
  WithSchemaPlugin,
  sql,
} from "kysely";
import { KyselyPGlite } from "kysely-pglite";
import type { Pool } from "pg";
import parse from "pg-connection-string";
import prometheus from "prom-client";
import { HeadlessKysely } from "./kysely.js";

export type Database = {
  qb: QueryBuilder;
  migrateSync(): Promise<void>;
  /**
   * Prepare the database environment for a Ponder app.
   *
   * The core logic in this function reads the schema where the new
   * app will live, and decides what to do. Metadata is stored in the
   * "_ponder_meta" table, and any residual entries in this table are
   * used to determine what action this function will take.
   *
   * @returns The progress checkpoint that that app should start from.
   */
  prepareNamespace(args: Pick<IndexingBuild, "buildId">): Promise<{
    checkpoint: string;
  }>;
  createIndexes(): Promise<void>;
  createTriggers(): Promise<void>;
  removeTriggers(): Promise<void>;
  revert(args: { checkpoint: string }): Promise<void>;
  finalize(args: { checkpoint: string }): Promise<void>;
  complete(args: { checkpoint: string }): Promise<void>;
  unlock(): Promise<void>;
  kill(): Promise<void>;
};

export type PonderApp = {
  is_locked: 0 | 1;
  is_dev: 0 | 1;
  heartbeat_at: number;
  build_id: string;
  checkpoint: string;
  table_names: string[];
};

export type PonderInternalSchema = {
  _ponder_meta:
    | { key: "app"; value: PonderApp }
    | { key: "status"; value: Status | null };
} & {
  [_: ReturnType<typeof getTableNames>[number]["sql"]]: unknown;
} & {
  [_: ReturnType<typeof getTableNames>[number]["reorg"]]: unknown & {
    operation_id: number;
    checkpoint: string;
    operation: 0 | 1 | 2;
  };
};

type PGliteDriver = {
  instance: PGlite;
};

type PostgresDriver = {
  internal: Pool;
  user: Pool;
  sync: Pool;
  readonly: Pool;
};

type QueryBuilder = {
  /** For updating metadata and handling reorgs */
  internal: HeadlessKysely<PonderInternalSchema>;
  /** For indexing-store methods in user code */
  user: HeadlessKysely<any>;
  /** Used to interact with the sync-store */
  sync: HeadlessKysely<PonderSyncSchema>;
  /** Used in api functions */
  readonly: HeadlessKysely<unknown>;
  /** Used in client queries */
  // client: HeadlessKysely<unknown>;
  drizzle: Drizzle<Schema>;
  drizzleReadonly: Drizzle<Schema>;
};

export const createDatabase = async ({
  common,
  preBuild,
  schemaBuild,
}: {
  common: Common;
  preBuild: PreBuild;
  schemaBuild: Omit<SchemaBuild, "graphqlSchema">;
}): Promise<Database> => {
  let heartbeatInterval: NodeJS.Timeout | undefined;

  ////////
  // Create drivers and orms
  ////////

  let driver: PGliteDriver | PostgresDriver;
  let qb: Database["qb"];

  const dialect = preBuild.databaseConfig.kind;

  if (dialect === "pglite" || dialect === "pglite_test") {
    driver = {
      instance:
        dialect === "pglite"
          ? createPglite(preBuild.databaseConfig.options)
          : preBuild.databaseConfig.instance,
    };

    const kyselyDialect = new KyselyPGlite(driver.instance).dialect;

    await driver.instance.query(
      `CREATE SCHEMA IF NOT EXISTS "${preBuild.namespace}"`,
    );
    await driver.instance.query(`SET search_path TO "${preBuild.namespace}"`);

    qb = {
      internal: new HeadlessKysely({
        name: "internal",
        common,
        dialect: kyselyDialect,
        log(event) {
          if (event.level === "query") {
            common.metrics.ponder_postgres_query_total.inc({
              pool: "internal",
            });
          }
        },
        plugins: [new WithSchemaPlugin(preBuild.namespace)],
      }),
      user: new HeadlessKysely({
        name: "user",
        common: common,
        dialect: kyselyDialect,
        log(event) {
          if (event.level === "query") {
            common.metrics.ponder_postgres_query_total.inc({
              pool: "user",
            });
          }
        },
        plugins: [new WithSchemaPlugin(preBuild.namespace)],
      }),
      readonly: new HeadlessKysely({
        name: "readonly",
        common: common,
        dialect: kyselyDialect,
        log(event) {
          if (event.level === "query") {
            common.metrics.ponder_postgres_query_total.inc({
              pool: "readonly",
            });
          }
        },
        plugins: [new WithSchemaPlugin(preBuild.namespace)],
      }),
      sync: new HeadlessKysely<PonderSyncSchema>({
        name: "sync",
        common: common,
        dialect: kyselyDialect,
        log(event) {
          if (event.level === "query") {
            common.metrics.ponder_postgres_query_total.inc({
              pool: "sync",
            });
          }
        },
        plugins: [new WithSchemaPlugin("ponder_sync")],
      }),
      drizzle: drizzlePglite((driver as PGliteDriver).instance, {
        casing: "snake_case",
        schema: schemaBuild.schema,
      }),
      drizzleReadonly: drizzlePglite((driver as PGliteDriver).instance, {
        casing: "snake_case",
        schema: schemaBuild.schema,
      }),
    };
  } else {
    const internalMax = 2;
    const equalMax = Math.floor(
      (preBuild.databaseConfig.poolConfig.max - internalMax) / 3,
    );
    const [readonlyMax, userMax, syncMax] =
      common.options.command === "serve"
        ? [preBuild.databaseConfig.poolConfig.max - internalMax, 0, 0]
        : [equalMax, equalMax, equalMax];

    const internal = createPool({
      ...preBuild.databaseConfig.poolConfig,
      application_name: `${preBuild.namespace}_internal`,
      max: internalMax,
      statement_timeout: 10 * 60 * 1000, // 10 minutes to accommodate slow sync store migrations.
    });

    const connection = (parse as unknown as typeof parse.parse)(
      preBuild.databaseConfig.poolConfig.connectionString!,
    );

    const role =
      connection.database === undefined
        ? `ponder_readonly_${preBuild.namespace}`
        : `ponder_readonly_${connection.database}_${preBuild.namespace}`;

    await internal.query(`CREATE SCHEMA IF NOT EXISTS "${preBuild.namespace}"`);
    const hasRole = await internal
      .query("SELECT FROM pg_roles WHERE rolname = $1", [role])
      .then(({ rows }) => rows[0]);
    if (hasRole) {
      await internal.query(`DROP OWNED BY ${role}`);
      await internal.query(`DROP ROLE IF EXISTS ${role}`);
    }
    await internal.query(`CREATE ROLE ${role} WITH LOGIN PASSWORD 'pw'`);
    await internal.query(
      `GRANT CONNECT ON DATABASE "${connection.database}" TO ${role}`,
    );
    await internal.query(
      `GRANT USAGE ON SCHEMA "${preBuild.namespace}" TO ${role}`,
    );
    await internal.query(
      `ALTER DEFAULT PRIVILEGES IN SCHEMA "${preBuild.namespace}" GRANT SELECT ON TABLES TO ${role}`,
    );
    await internal.query(
      `ALTER ROLE ${role} SET search_path TO "${preBuild.namespace}"`,
    );
    await internal.query(`ALTER ROLE ${role} SET statement_timeout TO '1s'`);
    await internal.query(`ALTER ROLE ${role} SET work_mem TO '1MB'`);

    driver = {
<<<<<<< HEAD
      internal: createPool(
        {
          ...preBuild.databaseConfig.poolConfig,
          application_name: `${preBuild.namespace}_internal`,
          max: internalMax,
          statement_timeout: 10 * 60 * 1000, // 10 minutes to accommodate slow sync store migrations.
        },
        common.logger,
      ),
      user: createPool(
        {
          ...preBuild.databaseConfig.poolConfig,
          application_name: `${preBuild.namespace}_user`,
          max: userMax,
        },
        common.logger,
      ),
      readonly: createPool(
        {
          ...preBuild.databaseConfig.poolConfig,
          application_name: `${preBuild.namespace}_readonly`,
          max: readonlyMax,
        },
        common.logger,
      ),
      sync: createPool(
        {
          ...preBuild.databaseConfig.poolConfig,
          application_name: "ponder_sync",
          max: syncMax,
        },
        common.logger,
      ),
=======
      internal,
      user: createPool({
        ...preBuild.databaseConfig.poolConfig,
        application_name: `${preBuild.namespace}_user`,
        max: userMax,
      }),
      readonly: createPool({
        ...preBuild.databaseConfig.poolConfig,
        connectionString: undefined,
        application_name: `${preBuild.namespace}_readonly`,
        max: readonlyMax,
        user: role,
        password: "pw",
        host: connection.host ?? undefined,
        port: Number(connection.port!),
        database: connection.database ?? undefined,
      }),
      sync: createPool({
        ...preBuild.databaseConfig.poolConfig,
        application_name: "ponder_sync",
        max: syncMax,
      }),
>>>>>>> 767bed9e
    };

    qb = {
      internal: new HeadlessKysely({
        name: "internal",
        common: common,
        dialect: new PostgresDialect({ pool: driver.internal }),
        log(event) {
          if (event.level === "query") {
            common.metrics.ponder_postgres_query_total.inc({
              pool: "internal",
            });
          }
        },
        plugins: [new WithSchemaPlugin(preBuild.namespace)],
      }),
      user: new HeadlessKysely({
        name: "user",
        common: common,
        dialect: new PostgresDialect({ pool: driver.user }),
        log(event) {
          if (event.level === "query") {
            common.metrics.ponder_postgres_query_total.inc({
              pool: "user",
            });
          }
        },
        plugins: [new WithSchemaPlugin(preBuild.namespace)],
      }),
      readonly: new HeadlessKysely({
        name: "readonly",
        common: common,
        dialect: new PostgresDialect({ pool: driver.readonly }),
        log(event) {
          if (event.level === "query") {
            common.metrics.ponder_postgres_query_total.inc({
              pool: "readonly",
            });
          }
        },
        plugins: [new WithSchemaPlugin(preBuild.namespace)],
      }),
      sync: new HeadlessKysely<PonderSyncSchema>({
        name: "sync",
        common: common,
        dialect: new PostgresDialect({ pool: driver.sync }),
        log(event) {
          if (event.level === "query") {
            common.metrics.ponder_postgres_query_total.inc({
              pool: "sync",
            });
          }
        },
        plugins: [new WithSchemaPlugin("ponder_sync")],
      }),
      drizzle: drizzleNodePg((driver as PostgresDriver).user, {
        casing: "snake_case",
        schema: schemaBuild.schema,
      }),
      drizzleReadonly: drizzleNodePg((driver as PostgresDriver).readonly, {
        casing: "snake_case",
        schema: schemaBuild.schema,
      }),
    };

    // Register Postgres-only metrics
    const d = driver as PostgresDriver;
    common.metrics.registry.removeSingleMetric(
      "ponder_postgres_pool_connections",
    );
    common.metrics.ponder_postgres_pool_connections = new prometheus.Gauge({
      name: "ponder_postgres_pool_connections",
      help: "Number of connections in the pool",
      labelNames: ["pool", "kind"] as const,
      registers: [common.metrics.registry],
      collect() {
        this.set({ pool: "internal", kind: "idle" }, d.internal.idleCount);
        this.set({ pool: "internal", kind: "total" }, d.internal.totalCount);
        this.set({ pool: "sync", kind: "idle" }, d.sync.idleCount);
        this.set({ pool: "sync", kind: "total" }, d.sync.totalCount);
        this.set({ pool: "user", kind: "idle" }, d.user.idleCount);
        this.set({ pool: "user", kind: "total" }, d.user.totalCount);
        this.set({ pool: "readonly", kind: "idle" }, d.readonly.idleCount);
        this.set({ pool: "readonly", kind: "total" }, d.readonly.totalCount);
      },
    });

    common.metrics.registry.removeSingleMetric(
      "ponder_postgres_query_queue_size",
    );
    common.metrics.ponder_postgres_query_queue_size = new prometheus.Gauge({
      name: "ponder_postgres_query_queue_size",
      help: "Number of queries waiting for an available connection",
      labelNames: ["pool"] as const,
      registers: [common.metrics.registry],
      collect() {
        this.set({ pool: "internal" }, d.internal.waitingCount);
        this.set({ pool: "sync" }, d.sync.waitingCount);
        this.set({ pool: "user" }, d.user.waitingCount);
        this.set({ pool: "readonly" }, d.readonly.waitingCount);
      },
    });
  }

  ////////
  // Helpers
  ////////

  /**
   * Undo operations in user tables by using the "reorg" tables.
   *
   * Note: "reorg" tables may contain operations that have not been applied to the
   *       underlying tables, but only be 1 operation at most.
   */
  const revert = async ({
    tableName,
    checkpoint,
    tx,
  }: {
    tableName: ReturnType<typeof getTableNames>[number];
    checkpoint: string;
    tx: Transaction<PonderInternalSchema>;
  }) => {
    const primaryKeyColumns = getPrimaryKeyColumns(
      schemaBuild.schema[tableName.js] as PgTable,
    );

    const rows = await tx
      .deleteFrom(tableName.reorg)
      .returningAll()
      .where("checkpoint", ">", checkpoint)
      .execute();

    const reversed = rows.sort((a, b) => b.operation_id - a.operation_id);

    // undo operation
    for (const log of reversed) {
      if (log.operation === 0) {
        // Create
        await tx
          // @ts-ignore
          .deleteFrom(tableName.sql)
          .$call((qb) => {
            for (const { sql } of primaryKeyColumns) {
              // @ts-ignore
              qb = qb.where(sql, "=", log[sql]);
            }
            return qb;
          })
          .execute();
      } else if (log.operation === 1) {
        // Update

        // @ts-ignore
        log.operation_id = undefined;
        // @ts-ignore
        log.checkpoint = undefined;
        // @ts-ignore
        log.operation = undefined;
        await tx
          // @ts-ignore
          .updateTable(tableName.sql)
          .set(log as any)
          .$call((qb) => {
            for (const { sql } of primaryKeyColumns) {
              // @ts-ignore
              qb = qb.where(sql, "=", log[sql]);
            }
            return qb;
          })
          .execute();
      } else {
        // Delete

        // @ts-ignore
        log.operation_id = undefined;
        // @ts-ignore
        log.checkpoint = undefined;
        // @ts-ignore
        log.operation = undefined;
        await tx
          // @ts-ignore
          .insertInto(tableName.sql)
          .values(log as any)
          // @ts-ignore
          .onConflict((oc) =>
            oc
              .columns(primaryKeyColumns.map(({ sql }) => sql) as any)
              .doNothing(),
          )
          .execute();
      }
    }

    common.logger.info({
      service: "database",
      msg: `Reverted ${rows.length} unfinalized operations from '${tableName.sql}' table`,
    });
  };

  const database = {
    qb,
    async migrateSync() {
      await qb.sync.wrap({ method: "migrateSyncStore" }, async () => {
        // TODO: Probably remove this at 1.0 to speed up startup time.
        // TODO(kevin) is the `WithSchemaPlugin` going to break this?
        await moveLegacyTables({
          common: common,
          // @ts-expect-error
          db: qb.internal,
          newSchemaName: "ponder_sync",
        });

        const migrator = new Migrator({
          db: qb.sync as any,
          provider: postgresMigrationProvider,
          migrationTableSchema: "ponder_sync",
        });

        const { error } = await migrator.migrateToLatest();
        if (error) throw error;
      });
    },
    async prepareNamespace({ buildId }) {
      common.logger.info({
        service: "database",
        msg: `Using database schema '${preBuild.namespace}'`,
      });

      ////////
      // Migrate
      ////////

      // v0.4 migration

      // v0.6 migration

      const hasPonderSchema = await qb.internal
        // @ts-ignore
        .selectFrom("information_schema.schemata")
        // @ts-ignore
        .select("schema_name")
        // @ts-ignore
        .where("schema_name", "=", "ponder")
        .executeTakeFirst()
        .then((schema) => schema?.schema_name === "ponder");

      if (hasPonderSchema) {
        const hasNamespaceLockTable = await qb.internal
          // @ts-ignore
          .selectFrom("information_schema.tables")
          // @ts-ignore
          .select(["table_name", "table_schema"])
          // @ts-ignore
          .where("table_name", "=", "namespace_lock")
          // @ts-ignore
          .where("table_schema", "=", "ponder")
          .executeTakeFirst()
          .then((table) => table !== undefined);

        if (hasNamespaceLockTable) {
          await qb.internal.wrap({ method: "migrate" }, async () => {
            const namespaceCount = await qb.internal
              .withSchema("ponder")
              // @ts-ignore
              .selectFrom("namespace_lock")
              .select(sql`count(*)`.as("count"))
              .executeTakeFirst();

            const tableNames = await qb.internal
              .withSchema("ponder")
              // @ts-ignore
              .selectFrom("namespace_lock")
              // @ts-ignore
              .select("schema")
              // @ts-ignore
              .where("namespace", "=", preBuild.namespace)
              .executeTakeFirst()
              .then((schema: any | undefined) =>
                schema === undefined
                  ? undefined
                  : Object.keys(schema.schema.tables),
              );
            if (tableNames) {
              for (const tableName of tableNames) {
                await qb.internal.schema
                  .dropTable(tableName)
                  .ifExists()
                  .cascade()
                  .execute();
              }

              await qb.internal
                .withSchema("ponder")
                // @ts-ignore
                .deleteFrom("namespace_lock")
                // @ts-ignore
                .where("namespace", "=", preBuild.namespace)
                .execute();

              if (namespaceCount!.count === 1) {
                await qb.internal.schema
                  .dropSchema("ponder")
                  .cascade()
                  .execute();

                common.logger.debug({
                  service: "database",
                  msg: `Removed 'ponder' schema`,
                });
              }
            }
          });
        }
      }

      // v0.8 migration

      // If the schema previously ran with a 0.7 app, remove
      // all unlocked "dev" apps. Then, copy a _ponder_meta entry
      // to the new format if there is one remaining.

      const hasPonderMetaTable = await qb.internal
        // @ts-ignore
        .selectFrom("information_schema.tables")
        // @ts-ignore
        .select(["table_name", "table_schema"])
        // @ts-ignore
        .where("table_name", "=", "_ponder_meta")
        // @ts-ignore
        .where("table_schema", "=", preBuild.namespace)
        .executeTakeFirst()
        .then((table) => table !== undefined);

      if (hasPonderMetaTable) {
        await qb.internal.wrap({ method: "migrate" }, () =>
          qb.internal.transaction().execute(async (tx) => {
            const previousApps = await tx
              .selectFrom("_ponder_meta")
              // @ts-ignore
              .where("key", "like", "app_%")
              .select("value")
              .execute()
              .then((rows) => rows.map(({ value }) => value as PonderApp));

            if (
              previousApps.some(
                (app) =>
                  app.is_locked === 1 &&
                  app.heartbeat_at + common.options.databaseHeartbeatTimeout >
                    Date.now(),
              )
            ) {
              throw new NonRetryableError(
                `Migration failed: Schema '${preBuild.namespace}' has an active app`,
              );
            }

            for (const app of previousApps) {
              for (const table of app.table_names) {
                await tx.schema
                  // @ts-ignore
                  .dropTable(`${app.instance_id}__${table}`)
                  .cascade()
                  .ifExists()
                  .execute();
                await tx.schema
                  // @ts-ignore
                  .dropTable(`${app.instance_id}_reorg__${table}`)
                  .cascade()
                  .ifExists()
                  .execute();
              }
              await tx
                .deleteFrom("_ponder_meta")
                // @ts-ignore
                .where("key", "=", `status_${app.instance_id}`)
                .execute();
              await tx
                .deleteFrom("_ponder_meta")
                // @ts-ignore
                .where("key", "=", `app_${app.instance_id}`)
                .execute();
            }

            if (previousApps.length > 0) {
              common.logger.debug({
                service: "database",
                msg: "Migrated previous app to v0.8",
              });
            }
          }),
        );
      }

      await qb.internal.wrap({ method: "setup" }, async () => {
        // Create "_ponder_meta" table if it doesn't exist
        await qb.internal.schema
          .createTable("_ponder_meta")
          .addColumn("key", "text", (col) => col.primaryKey())
          .addColumn("value", "jsonb")
          .ifNotExists()
          .execute();
      });

      const attempt = () =>
        qb.internal.wrap({ method: "setup" }, () =>
          qb.internal.transaction().execute(async (tx) => {
            const previousApp = await tx
              .selectFrom("_ponder_meta")
              .where("key", "=", "app")
              .select("value")
              .executeTakeFirst()
              .then((row) => row?.value as PonderApp | undefined);

            const newApp = {
              is_locked: 1,
              is_dev: common.options.command === "dev" ? 1 : 0,
              heartbeat_at: Date.now(),
              build_id: buildId,
              checkpoint: encodeCheckpoint(zeroCheckpoint),
              table_names: getTableNames(schemaBuild.schema).map(
                (tableName) => tableName.sql,
              ),
            } satisfies PonderApp;

            const createEnums = async () => {
              for (
                let i = 0;
                i < schemaBuild.statements.enums.sql.length;
                i++
              ) {
                await sql
                  .raw(schemaBuild.statements.enums.sql[i]!)
                  .execute(tx)
                  .catch((_error) => {
                    const error = _error as Error;
                    if (!error.message.includes("already exists")) throw error;
                    const e = new NonRetryableError(
                      `Unable to create enum '${preBuild.namespace}'.'${schemaBuild.statements.enums.json[i]!.name}' because an enum with that name already exists.`,
                    );
                    e.stack = undefined;
                    throw e;
                  });
              }
            };

            const createTables = async () => {
              for (
                let i = 0;
                i < schemaBuild.statements.tables.sql.length;
                i++
              ) {
                await sql
                  .raw(schemaBuild.statements.tables.sql[i]!)
                  .execute(tx)
                  .catch((_error) => {
                    const error = _error as Error;
                    if (!error.message.includes("already exists")) throw error;
                    const e = new NonRetryableError(
                      `Unable to create table '${preBuild.namespace}'.'${schemaBuild.statements.tables.json[i]!.tableName}' because a table with that name already exists.`,
                    );
                    e.stack = undefined;
                    throw e;
                  });
              }
            };

            const dropTables = async () => {
              for (const tableName of getTableNames(schemaBuild.schema)) {
                await tx.schema
                  .dropTable(tableName.sql)
                  .cascade()
                  .ifExists()
                  .execute();
                await tx.schema
                  .dropTable(tableName.reorg)
                  .cascade()
                  .ifExists()
                  .execute();
              }
            };

            const dropEnums = async () => {
              for (const enumName of schemaBuild.statements.enums.json) {
                await tx.schema.dropType(enumName.name).ifExists().execute();
              }
            };

            // If schema is empty, create tables
            // If schema is empty, create tables
            if (previousApp === undefined) {
              await tx
                .insertInto("_ponder_meta")
                .values({ key: "status", value: null })
                .execute();
              await tx
                .insertInto("_ponder_meta")
                .values({
                  key: "app",
                  value: newApp,
                })
                .execute();

              await createEnums();
              await createTables();

              common.logger.info({
                service: "database",
                msg: `Created tables [${newApp.table_names.join(", ")}]`,
              });

              return {
                status: "success",
                checkpoint: encodeCheckpoint(zeroCheckpoint),
              } as const;
            }

            // dev fast path
            if (
              previousApp.is_dev === 1 ||
              (process.env.PONDER_EXPERIMENTAL_DB === "platform" &&
                previousApp.build_id !== newApp.build_id) ||
              (process.env.PONDER_EXPERIMENTAL_DB === "platform" &&
                previousApp.checkpoint === encodeCheckpoint(zeroCheckpoint))
            ) {
              await tx
                .updateTable("_ponder_meta")
                .set({ value: null })
                .where("key", "=", "status")
                .execute();
              await tx
                .updateTable("_ponder_meta")
                .set({ value: newApp })
                .where("key", "=", "app")
                .execute();

              await dropTables();
              await dropEnums();

              await createEnums();
              await createTables();

              common.logger.info({
                service: "database",
                msg: `Created tables [${newApp.table_names.join(", ")}]`,
              });

              return {
                status: "success",
                checkpoint: encodeCheckpoint(zeroCheckpoint),
              } as const;
            }

            // If crash recovery is not possible, error
            if (
              common.options.command === "dev" ||
              previousApp.build_id !== newApp.build_id
            ) {
              const error = new NonRetryableError(
                `Schema '${preBuild.namespace}' was previously used by a different Ponder app. Drop the schema first, or use a different schema. Read more: https://ponder.sh/docs/getting-started/database#database-schema`,
              );
              error.stack = undefined;
              throw error;
            }

            const isAppUnlocked =
              previousApp.is_locked === 0 ||
              previousApp.heartbeat_at +
                common.options.databaseHeartbeatTimeout <=
                Date.now();

            // If app is locked, wait
            if (isAppUnlocked === false) {
              return {
                status: "locked",
                expiry:
                  previousApp.heartbeat_at +
                  common.options.databaseHeartbeatTimeout,
              } as const;
            }

            // Crash recovery is possible, recover

            if (previousApp.checkpoint === encodeCheckpoint(zeroCheckpoint)) {
              await tx
                .updateTable("_ponder_meta")
                .set({ value: null })
                .where("key", "=", "status")
                .execute();
              await tx
                .updateTable("_ponder_meta")
                .set({ value: newApp })
                .where("key", "=", "app")
                .execute();

              await dropTables();
              await dropEnums();

              await createEnums();
              await createTables();

              common.logger.info({
                service: "database",
                msg: `Created tables [${newApp.table_names.join(", ")}]`,
              });

              return {
                status: "success",
                checkpoint: encodeCheckpoint(zeroCheckpoint),
              } as const;
            }

            const checkpoint = previousApp.checkpoint;
            newApp.checkpoint = checkpoint;

            await tx
              .updateTable("_ponder_meta")
              .set({ value: null })
              .where("key", "=", "status")
              .execute();
            await tx
              .updateTable("_ponder_meta")
              .set({ value: newApp })
              .where("key", "=", "app")
              .execute();

            common.logger.info({
              service: "database",
              msg: `Detected crash recovery for build '${buildId}' in schema '${preBuild.namespace}' last active ${formatEta(Date.now() - previousApp.heartbeat_at)} ago`,
            });

            // Remove triggers

            for (const tableName of getTableNames(schemaBuild.schema)) {
              await sql
                .raw(
                  `DROP TRIGGER IF EXISTS "${tableName.trigger}" ON "${preBuild.namespace}"."${tableName.sql}"`,
                )
                .execute(tx);
            }

            // Remove indexes

            for (const indexStatement of schemaBuild.statements.indexes.json) {
              await tx.schema
                .dropIndex(indexStatement.data.name)
                .ifExists()
                .execute();

              common.logger.info({
                service: "database",
                msg: `Dropped index '${indexStatement.data.name}' in schema '${preBuild.namespace}'`,
              });
            }

            // Revert unfinalized data

            const { blockTimestamp, chainId, blockNumber } =
              decodeCheckpoint(checkpoint);

            common.logger.info({
              service: "database",
              msg: `Reverting operations after finalized checkpoint (timestamp=${blockTimestamp} chainId=${chainId} block=${blockNumber})`,
            });

            for (const tableName of getTableNames(schemaBuild.schema)) {
              await revert({
                tableName,
                checkpoint,
                tx,
              });
            }

            return {
              status: "success",
              checkpoint,
            } as const;
          }),
        );

      let result = await attempt();
      if (result.status === "locked") {
        const duration = result.expiry - Date.now();
        common.logger.warn({
          service: "database",
          msg: `Schema '${preBuild.namespace}' is locked by a different Ponder app`,
        });
        common.logger.warn({
          service: "database",
          msg: `Waiting ${formatEta(duration)} for lock on schema '${preBuild.namespace} to expire...`,
        });

        await wait(duration);

        result = await attempt();
        if (result.status === "locked") {
          const error = new NonRetryableError(
            `Failed to acquire lock on schema '${preBuild.namespace}'. A different Ponder app is actively using this schema.`,
          );
          error.stack = undefined;
          throw error;
        }
      }

      heartbeatInterval = setInterval(async () => {
        try {
          const heartbeat = Date.now();

          await qb.internal
            .updateTable("_ponder_meta")
            .where("key", "=", "app")
            .set({
              value: sql`jsonb_set(value, '{heartbeat_at}', ${heartbeat})`,
            })
            .execute();

          common.logger.debug({
            service: "database",
            msg: `Updated heartbeat timestamp to ${heartbeat} (build_id=${buildId})`,
          });
        } catch (err) {
          const error = err as Error;
          common.logger.error({
            service: "database",
            msg: `Failed to update heartbeat timestamp, retrying in ${formatEta(
              common.options.databaseHeartbeatInterval,
            )}`,
            error,
          });
        }
      }, common.options.databaseHeartbeatInterval);

      return { checkpoint: result.checkpoint };
    },
    async createIndexes() {
      for (const statement of schemaBuild.statements.indexes.sql) {
        await sql.raw(statement).execute(qb.internal);
      }
    },
    async createTriggers() {
      await qb.internal.wrap({ method: "createTriggers" }, async () => {
        for (const tableName of getTableNames(schemaBuild.schema)) {
          const columns = getTableColumns(
            schemaBuild.schema[tableName.js]! as PgTable,
          );

          const columnNames = Object.values(columns).map(
            (column) => `"${getColumnCasing(column, "snake_case")}"`,
          );

          await sql
            .raw(`
CREATE OR REPLACE FUNCTION ${tableName.triggerFn}
RETURNS TRIGGER AS $$
BEGIN
  IF TG_OP = 'INSERT' THEN
    INSERT INTO "${preBuild.namespace}"."${tableName.reorg}" (${columnNames.join(",")}, operation, checkpoint)
    VALUES (${columnNames.map((name) => `NEW.${name}`).join(",")}, 0, '${encodeCheckpoint(maxCheckpoint)}');
  ELSIF TG_OP = 'UPDATE' THEN
    INSERT INTO "${preBuild.namespace}"."${tableName.reorg}" (${columnNames.join(",")}, operation, checkpoint)
    VALUES (${columnNames.map((name) => `OLD.${name}`).join(",")}, 1, '${encodeCheckpoint(maxCheckpoint)}');
  ELSIF TG_OP = 'DELETE' THEN
    INSERT INTO "${preBuild.namespace}"."${tableName.reorg}" (${columnNames.join(",")}, operation, checkpoint)
    VALUES (${columnNames.map((name) => `OLD.${name}`).join(",")}, 2, '${encodeCheckpoint(maxCheckpoint)}');
  END IF;
  RETURN NULL;
END;
$$ LANGUAGE plpgsql
`)
            .execute(qb.internal);

          await sql
            .raw(`
          CREATE TRIGGER "${tableName.trigger}"
          AFTER INSERT OR UPDATE OR DELETE ON "${preBuild.namespace}"."${tableName.sql}"
          FOR EACH ROW EXECUTE FUNCTION ${tableName.triggerFn};
          `)
            .execute(qb.internal);
        }
      });
    },
    async removeTriggers() {
      await qb.internal.wrap({ method: "removeTriggers" }, async () => {
        for (const tableName of getTableNames(schemaBuild.schema)) {
          await sql
            .raw(
              `DROP TRIGGER IF EXISTS "${tableName.trigger}" ON "${preBuild.namespace}"."${tableName.sql}"`,
            )
            .execute(qb.internal);
        }
      });
    },
    async revert({ checkpoint }) {
      await qb.internal.wrap({ method: "revert" }, () =>
        Promise.all(
          getTableNames(schemaBuild.schema).map((tableName) =>
            qb.internal.transaction().execute((tx) =>
              revert({
                tableName,
                checkpoint,
                tx,
              }),
            ),
          ),
        ),
      );
    },
    async finalize({ checkpoint }) {
      await qb.internal.wrap({ method: "finalize" }, async () => {
        await qb.internal
          .updateTable("_ponder_meta")
          .where("key", "=", "app")
          .set({
            value: sql`jsonb_set(value, '{checkpoint}', to_jsonb(${checkpoint}::varchar(75)))`,
          })
          .execute();

        await Promise.all(
          getTableNames(schemaBuild.schema).map((tableName) =>
            qb.internal
              .deleteFrom(tableName.reorg)
              .where("checkpoint", "<=", checkpoint)
              .execute(),
          ),
        );
      });

      const decoded = decodeCheckpoint(checkpoint);

      common.logger.debug({
        service: "database",
        msg: `Updated finalized checkpoint to (timestamp=${decoded.blockTimestamp} chainId=${decoded.chainId} block=${decoded.blockNumber})`,
      });
    },
    async complete({ checkpoint }) {
      await Promise.all(
        getTableNames(schemaBuild.schema).map((tableName) =>
          qb.internal.wrap({ method: "complete" }, async () => {
            await qb.internal
              .updateTable(tableName.reorg)
              .set({ checkpoint })
              .where("checkpoint", "=", encodeCheckpoint(maxCheckpoint))
              .execute();
          }),
        ),
      );
    },
    async unlock() {
      clearInterval(heartbeatInterval);

      await qb.internal.wrap({ method: "unlock" }, async () => {
        await qb.internal
          .updateTable("_ponder_meta")
          .where("key", "=", "app")
          .set({
            value: sql`jsonb_set(value, '{is_locked}', to_jsonb(0))`,
          })
          .execute();
      });
    },
    async kill() {
      await qb.internal.destroy();
      await qb.user.destroy();
      await qb.readonly.destroy();
      await qb.sync.destroy();

      if (dialect === "pglite") {
        const d = driver as PGliteDriver;
        await d.instance.close();
      }

      if (dialect === "pglite_test") {
        // no-op, allow test harness to clean up the instance
      }

      if (dialect === "postgres") {
        const d = driver as PostgresDriver;
        await d.internal.end();
        await d.user.end();
        await d.readonly.end();
        await d.sync.end();
      }

      common.logger.debug({
        service: "database",
        msg: "Closed connection to database",
      });
    },
  } satisfies Database;

  return database;
};<|MERGE_RESOLUTION|>--- conflicted
+++ resolved
@@ -224,12 +224,15 @@
         ? [preBuild.databaseConfig.poolConfig.max - internalMax, 0, 0]
         : [equalMax, equalMax, equalMax];
 
-    const internal = createPool({
-      ...preBuild.databaseConfig.poolConfig,
-      application_name: `${preBuild.namespace}_internal`,
-      max: internalMax,
-      statement_timeout: 10 * 60 * 1000, // 10 minutes to accommodate slow sync store migrations.
-    });
+    const internal = createPool(
+      {
+        ...preBuild.databaseConfig.poolConfig,
+        application_name: `${preBuild.namespace}_internal`,
+        max: internalMax,
+        statement_timeout: 10 * 60 * 1000, // 10 minutes to accommodate slow sync store migrations.
+      },
+      common.logger,
+    );
 
     const connection = (parse as unknown as typeof parse.parse)(
       preBuild.databaseConfig.poolConfig.connectionString!,
@@ -265,16 +268,7 @@
     await internal.query(`ALTER ROLE ${role} SET work_mem TO '1MB'`);
 
     driver = {
-<<<<<<< HEAD
-      internal: createPool(
-        {
-          ...preBuild.databaseConfig.poolConfig,
-          application_name: `${preBuild.namespace}_internal`,
-          max: internalMax,
-          statement_timeout: 10 * 60 * 1000, // 10 minutes to accommodate slow sync store migrations.
-        },
-        common.logger,
-      ),
+      internal,
       user: createPool(
         {
           ...preBuild.databaseConfig.poolConfig,
@@ -286,8 +280,14 @@
       readonly: createPool(
         {
           ...preBuild.databaseConfig.poolConfig,
+          connectionString: undefined,
           application_name: `${preBuild.namespace}_readonly`,
           max: readonlyMax,
+          user: role,
+          password: "pw",
+          host: connection.host ?? undefined,
+          port: Number(connection.port!),
+          database: connection.database ?? undefined,
         },
         common.logger,
       ),
@@ -299,30 +299,6 @@
         },
         common.logger,
       ),
-=======
-      internal,
-      user: createPool({
-        ...preBuild.databaseConfig.poolConfig,
-        application_name: `${preBuild.namespace}_user`,
-        max: userMax,
-      }),
-      readonly: createPool({
-        ...preBuild.databaseConfig.poolConfig,
-        connectionString: undefined,
-        application_name: `${preBuild.namespace}_readonly`,
-        max: readonlyMax,
-        user: role,
-        password: "pw",
-        host: connection.host ?? undefined,
-        port: Number(connection.port!),
-        database: connection.database ?? undefined,
-      }),
-      sync: createPool({
-        ...preBuild.databaseConfig.poolConfig,
-        application_name: "ponder_sync",
-        max: syncMax,
-      }),
->>>>>>> 767bed9e
     };
 
     qb = {
