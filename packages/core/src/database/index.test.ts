import { setupCommon, setupIsolatedDatabase } from "@/_test/setup.js";
import { buildSchema } from "@/build/schema.js";
<<<<<<< HEAD
import { onchainEnum, onchainTable, primaryKey } from "@/drizzle/onchain.js";
=======
import {
  bigint,
  hex,
  onchainEnum,
  onchainTable,
  primaryKey,
} from "@/drizzle/index.js";
>>>>>>> edd15e1a
import { createRealtimeIndexingStore } from "@/indexing-store/realtime.js";
import {
  encodeCheckpoint,
  maxCheckpoint,
  zeroCheckpoint,
} from "@/utils/checkpoint.js";
import { wait } from "@/utils/wait.js";
import { sql } from "drizzle-orm";
import { index, pgSchema } from "drizzle-orm/pg-core";
import { sql as ksql } from "kysely";
import { zeroAddress } from "viem";
import { beforeEach, expect, test } from "vitest";
import { type Database, type PonderApp, createDatabase } from "./index.js";

beforeEach(setupCommon);
beforeEach(setupIsolatedDatabase);

const account = onchainTable("account", (p) => ({
  address: p.hex().primaryKey(),
  balance: p.bigint(),
}));

function createCheckpoint(index: number): string {
  return encodeCheckpoint({ ...zeroCheckpoint, blockTimestamp: index });
}

// skip pglite because it doesn't support multiple connections
test("createDatabase() readonly", async (context) => {
  if (context.databaseConfig.kind === "pglite_test") return;
  const database = await createDatabase({
    common: context.common,
    preBuild: {
      databaseConfig: context.databaseConfig,
      namespace: "public",
    },
    schemaBuild: {
      schema: { account },
      statements: buildSchema({ schema: { account } }).statements,
    },
  });

  await database.prepareNamespace({ buildId: "abc" });

  const error = await database.qb.drizzleReadonly
    .insert(account)
    .values({
      address: zeroAddress,
      balance: 10n,
    })
    .catch((error) => error);

  expect(error).toBeDefined();
  expect(error?.message).toContain("permission denied for table");

  await database.kill();
});

test("createDatabase() search path", async (context) => {
  // create table in "ponder" schema

  const schemaAccount = pgSchema("ponder").table("account", {
    address: hex().primaryKey(),
    balance: bigint(),
  });

  const database = await createDatabase({
    common: context.common,
    preBuild: {
      databaseConfig: context.databaseConfig,
      namespace: "ponder",
    },
    schemaBuild: {
      schema: { account: schemaAccount },
      statements: buildSchema({ schema: { account: schemaAccount } })
        .statements,
    },
  });
  await database.prepareNamespace({ buildId: "abc" });

  // using bare "account" will leave schema empty, and the search_path
  // will then use the "ponder" schema

  const rows = await database.qb.drizzleReadonly.select().from(account);

  expect(rows).toStrictEqual([]);

  await database.kill();
});

test("prepareNamespace() succeeds with empty schema", async (context) => {
  const database = await createDatabase({
    common: context.common,
    preBuild: {
      databaseConfig: context.databaseConfig,
      namespace: "public",
    },
    schemaBuild: {
      schema: { account },
      statements: buildSchema({ schema: { account } }).statements,
    },
  });

  const { checkpoint } = await database.prepareNamespace({ buildId: "abc" });

  expect(checkpoint).toMatchObject(encodeCheckpoint(zeroCheckpoint));

  const tableNames = await getUserTableNames(database, "public");
  expect(tableNames).toContain("account");
  expect(tableNames).toContain("_reorg__account");
  expect(tableNames).toContain("_ponder_meta");

  const metadata = await database.qb.internal
    .selectFrom("_ponder_meta")
    .selectAll()
    .execute();

  expect(metadata).toHaveLength(2);

  await database.unlock();
  await database.kill();
});

test("prepareNamespace() throws with schema used", async (context) => {
  const database = await createDatabase({
    common: context.common,
    preBuild: {
      databaseConfig: context.databaseConfig,
      namespace: "public",
    },
    schemaBuild: {
      schema: { account },
      statements: buildSchema({ schema: { account } }).statements,
    },
  });
  await database.prepareNamespace({ buildId: "abc" });
  await database.kill();

  const databaseTwo = await createDatabase({
    common: context.common,
    preBuild: {
      databaseConfig: context.databaseConfig,
      namespace: "public",
    },
    schemaBuild: {
      schema: { account },
      statements: buildSchema({ schema: { account } }).statements,
    },
  });

  const error = await databaseTwo
    .prepareNamespace({ buildId: "def" })
    .catch((err) => err);

  expect(error).toBeDefined();

  await databaseTwo.kill();
});

test("prepareNamespace() succeeds with crash recovery", async (context) => {
  const database = await createDatabase({
    common: context.common,
    preBuild: {
      databaseConfig: context.databaseConfig,
      namespace: "public",
    },
    schemaBuild: {
      schema: { account },
      statements: buildSchema({ schema: { account } }).statements,
    },
  });

  await database.prepareNamespace({ buildId: "abc" });

  await database.finalize({
    checkpoint: createCheckpoint(10),
  });

  await database.unlock();
  await database.kill();

  const databaseTwo = await createDatabase({
    common: context.common,
    preBuild: {
      databaseConfig: context.databaseConfig,
      namespace: "public",
    },
    schemaBuild: {
      schema: { account },
      statements: buildSchema({ schema: { account } }).statements,
    },
  });

  const { checkpoint } = await databaseTwo.prepareNamespace({ buildId: "abc" });

  expect(checkpoint).toMatchObject(createCheckpoint(10));

  const metadata = await databaseTwo.qb.internal
    .selectFrom("_ponder_meta")
    .selectAll()
    .execute();

  expect(metadata).toHaveLength(2);

  const tableNames = await getUserTableNames(databaseTwo, "public");
  expect(tableNames).toContain("account");
  expect(tableNames).toContain("_reorg__account");
  expect(tableNames).toContain("_ponder_meta");

  await databaseTwo.kill();
});

test("prepareNamespace() succeeds with crash recovery after waiting for lock", async (context) => {
  context.common.options.databaseHeartbeatInterval = 750;
  context.common.options.databaseHeartbeatTimeout = 500;

  const database = await createDatabase({
    common: context.common,
    preBuild: {
      databaseConfig: context.databaseConfig,
      namespace: "public",
    },
    schemaBuild: {
      schema: { account },
      statements: buildSchema({ schema: { account } }).statements,
    },
  });
  await database.prepareNamespace({ buildId: "abc" });
  await database.finalize({ checkpoint: createCheckpoint(10) });

  const databaseTwo = await createDatabase({
    common: context.common,
    preBuild: {
      databaseConfig: context.databaseConfig,
      namespace: "public",
    },
    schemaBuild: {
      schema: { account },
      statements: buildSchema({ schema: { account } }).statements,
    },
  });

  const { checkpoint } = await databaseTwo.prepareNamespace({ buildId: "abc" });

  expect(checkpoint).toMatchObject(createCheckpoint(10));

  await database.unlock();
  await database.kill();
  await databaseTwo.kill();
});

// PGlite not being able to concurrently connect to the same database from two different clients
// makes this test impossible.
test("prepareNamespace() throws with schema used after waiting for lock", async (context) => {
  if (context.databaseConfig.kind !== "postgres") return;

  context.common.options.databaseHeartbeatInterval = 250;
  context.common.options.databaseHeartbeatTimeout = 1000;

  const database = await createDatabase({
    common: context.common,
    preBuild: {
      databaseConfig: context.databaseConfig,
      namespace: "public",
    },
    schemaBuild: {
      schema: { account },
      statements: buildSchema({ schema: { account } }).statements,
    },
  });
  await database.prepareNamespace({ buildId: "abc" });
  await database.finalize({ checkpoint: createCheckpoint(10) });

  const databaseTwo = await createDatabase({
    common: context.common,
    preBuild: {
      databaseConfig: context.databaseConfig,
      namespace: "public",
    },
    schemaBuild: {
      schema: { account },
      statements: buildSchema({ schema: { account } }).statements,
    },
  });

  const error = await databaseTwo
    .prepareNamespace({ buildId: "abc" })
    .catch((err) => err);

  expect(error).toBeDefined();

  await database.kill();
  await databaseTwo.kill();
});

test("prepareNamespace() with empty schema creates tables and enums", async (context) => {
  const mood = onchainEnum("mood", ["sad", "happy"]);

  const kyle = onchainTable("kyle", (p) => ({
    age: p.integer().primaryKey(),
    mood: mood().notNull(),
  }));

  const user = onchainTable(
    "table",
    (p) => ({
      name: p.text(),
      age: p.integer(),
      address: p.hex(),
    }),
    (table) => ({
      primaryKeys: primaryKey({ columns: [table.name, table.address] }),
    }),
  );

  const database = await createDatabase({
    common: context.common,
    preBuild: {
      databaseConfig: context.databaseConfig,
      namespace: "public",
    },
    schemaBuild: {
      schema: { account, kyle, mood, user },
      statements: buildSchema({ schema: { account, kyle, mood, user } })
        .statements,
    },
  });

  await database.prepareNamespace({ buildId: "abc" });

  const tableNames = await getUserTableNames(database, "public");
  expect(tableNames).toContain("account");
  expect(tableNames).toContain("_reorg__account");
  expect(tableNames).toContain("kyle");
  expect(tableNames).toContain("_reorg__kyle");
  expect(tableNames).toContain("kyle");
  expect(tableNames).toContain("_reorg__kyle");
  expect(tableNames).toContain("_ponder_meta");

  await database.unlock();
  await database.kill();
});

test("prepareNamespace() with crash recovery reverts rows", async (context) => {
  const database = await createDatabase({
    common: context.common,
    preBuild: {
      databaseConfig: context.databaseConfig,
      namespace: "public",
    },
    schemaBuild: {
      schema: { account },
      statements: buildSchema({ schema: { account } }).statements,
    },
  });

  await database.prepareNamespace({ buildId: "abc" });

  // setup tables, reorg tables, and metadata checkpoint

  await database.createTriggers();

  const indexingStore = createRealtimeIndexingStore({
    common: context.common,
    database,
    schema: { account },
  });

  await indexingStore
    .insert(account)
    .values({ address: zeroAddress, balance: 10n });

  await database.complete({
    checkpoint: createCheckpoint(9),
  });

  await indexingStore
    .insert(account)
    .values({ address: "0x0000000000000000000000000000000000000001" });

  await database.complete({
    checkpoint: createCheckpoint(11),
  });

  await database.finalize({
    checkpoint: createCheckpoint(10),
  });

  await database.unlock();
  await database.kill();

  const databaseTwo = await createDatabase({
    common: context.common,
    preBuild: {
      databaseConfig: context.databaseConfig,
      namespace: "public",
    },
    schemaBuild: {
      schema: { account },
      statements: buildSchema({ schema: { account } }).statements,
    },
  });

  const { checkpoint } = await databaseTwo.prepareNamespace({ buildId: "abc" });

  expect(checkpoint).toMatchObject(createCheckpoint(10));

  const rows = await databaseTwo.qb.drizzle
    .execute(sql`SELECT * from "account"`)
    .then((result) => result.rows);

  expect(rows).toHaveLength(1);
  expect(rows[0]!.address).toBe(zeroAddress);

  const metadata = await databaseTwo.qb.internal
    .selectFrom("_ponder_meta")
    .selectAll()
    .execute();

  expect(metadata).toHaveLength(2);

  await databaseTwo.kill();
});

test("prepareNamespace() with crash recovery drops indexes and triggers", async (context) => {
  const account = onchainTable(
    "account",
    (p) => ({
      address: p.hex().primaryKey(),
      balance: p.bigint(),
    }),
    (table) => ({
      balanceIdx: index().on(table.balance),
    }),
  );

  const database = await createDatabase({
    common: context.common,
    preBuild: {
      databaseConfig: context.databaseConfig,
      namespace: "public",
    },
    schemaBuild: {
      schema: { account },
      statements: buildSchema({ schema: { account } }).statements,
    },
  });

  await database.prepareNamespace({ buildId: "abc" });

  await database.finalize({
    checkpoint: createCheckpoint(10),
  });

  await database.createIndexes();

  await database.unlock();
  await database.kill();

  const databaseTwo = await createDatabase({
    common: context.common,
    preBuild: {
      databaseConfig: context.databaseConfig,
      namespace: "public",
    },
    schemaBuild: {
      schema: { account },
      statements: buildSchema({ schema: { account } }).statements,
    },
  });

  await databaseTwo.prepareNamespace({ buildId: "abc" });

  const indexNames = await getUserIndexNames(databaseTwo, "public", "account");

  expect(indexNames).toHaveLength(1);

  await databaseTwo.kill();
});

test("heartbeat updates the heartbeat_at value", async (context) => {
  context.common.options.databaseHeartbeatInterval = 250;
  context.common.options.databaseHeartbeatTimeout = 625;

  const database = await createDatabase({
    common: context.common,
    preBuild: {
      databaseConfig: context.databaseConfig,
      namespace: "public",
    },
    schemaBuild: {
      schema: { account },
      statements: buildSchema({ schema: { account } }).statements,
    },
  });

  await database.prepareNamespace({ buildId: "abc" });

  const row = await database.qb.internal
    .selectFrom("_ponder_meta")
    .where("key", "=", "app")
    .select("value")
    .executeTakeFirst();

  await wait(500);

  const rowAfterHeartbeat = await database.qb.internal
    .selectFrom("_ponder_meta")
    .where("key", "=", "app")
    .select("value")
    .executeTakeFirst();

  expect(
    // @ts-ignore
    BigInt(rowAfterHeartbeat!.value!.heartbeat_at as number),
    // @ts-ignore
  ).toBeGreaterThan(row!.value!.heartbeat_at as number);

  await database.unlock();
  await database.kill();
});

test("finalize()", async (context) => {
  const database = await createDatabase({
    common: context.common,
    preBuild: {
      databaseConfig: context.databaseConfig,
      namespace: "public",
    },
    schemaBuild: {
      schema: { account },
      statements: buildSchema({ schema: { account } }).statements,
    },
  });

  await database.prepareNamespace({ buildId: "abc" });

  // setup tables, reorg tables, and metadata checkpoint

  await database.createTriggers();

  const indexingStore = createRealtimeIndexingStore({
    common: context.common,
    database,
    schema: { account },
  });

  await indexingStore
    .insert(account)
    .values({ address: zeroAddress, balance: 10n });

  await database.complete({
    checkpoint: createCheckpoint(9),
  });

  await indexingStore
    .update(account, { address: zeroAddress })
    .set({ balance: 88n });

  await indexingStore
    .insert(account)
    .values({ address: "0x0000000000000000000000000000000000000001" });

  await database.complete({
    checkpoint: createCheckpoint(11),
  });

  await database.finalize({
    checkpoint: createCheckpoint(10),
  });

  // reorg tables

  const rows = await database.qb.user
    .selectFrom("_reorg__account")
    .selectAll()
    .execute();

  expect(rows).toHaveLength(2);

  // metadata

  const metadata = await database.qb.internal
    .selectFrom("_ponder_meta")
    .where("key", "=", "app")
    .select("value")
    .executeTakeFirst();

  // @ts-ignore
  expect(metadata?.value?.checkpoint).toBe(createCheckpoint(10));

  await database.kill();
});

test("unlock()", async (context) => {
  let database = await createDatabase({
    common: context.common,
    preBuild: {
      databaseConfig: context.databaseConfig,
      namespace: "public",
    },
    schemaBuild: {
      schema: { account },
      statements: buildSchema({ schema: { account } }).statements,
    },
  });

  await database.prepareNamespace({ buildId: "abc" });
  await database.unlock();
  await database.kill();

  database = await createDatabase({
    common: context.common,
    preBuild: {
      databaseConfig: context.databaseConfig,
      namespace: "public",
    },
    schemaBuild: {
      schema: { account },
      statements: buildSchema({ schema: { account } }).statements,
    },
  });

  const metadata = await database.qb.internal
    .selectFrom("_ponder_meta")
    .selectAll()
    .where("key", "=", "app")
    .execute();

  expect((metadata[0]!.value as PonderApp).is_locked).toBe(0);

  await database.unlock();
  await database.kill();
});

test("createIndexes()", async (context) => {
  const account = onchainTable(
    "account",
    (p) => ({
      address: p.hex().primaryKey(),
      balance: p.bigint(),
    }),
    (table) => ({
      balanceIdx: index("balance_index").on(table.balance),
    }),
  );

  const database = await createDatabase({
    common: context.common,
    preBuild: {
      databaseConfig: context.databaseConfig,
      namespace: "public",
    },
    schemaBuild: {
      schema: { account },
      statements: buildSchema({ schema: { account } }).statements,
    },
  });

  await database.prepareNamespace({ buildId: "abc" });
  await database.createIndexes();

  const indexNames = await getUserIndexNames(database, "public", "account");
  expect(indexNames).toContain("balance_index");

  await database.unlock();
  await database.kill();
});

test("createTriggers()", async (context) => {
  const database = await createDatabase({
    common: context.common,
    preBuild: {
      databaseConfig: context.databaseConfig,
      namespace: "public",
    },
    schemaBuild: {
      schema: { account },
      statements: buildSchema({ schema: { account } }).statements,
    },
  });

  await database.prepareNamespace({ buildId: "abc" });
  await database.createTriggers();

  const indexingStore = createRealtimeIndexingStore({
    common: context.common,
    database,
    schema: { account },
  });

  await indexingStore
    .insert(account)
    .values({ address: zeroAddress, balance: 10n });

  const rows = await database.qb.user
    .selectFrom("_reorg__account")
    .selectAll()
    .execute();

  expect(rows).toStrictEqual([
    {
      address: zeroAddress,
      balance: "10",
      operation: 0,
      operation_id: 1,
      checkpoint: encodeCheckpoint(maxCheckpoint),
    },
  ]);

  await database.unlock();
  await database.kill();
});

test("complete()", async (context) => {
  const database = await createDatabase({
    common: context.common,
    preBuild: {
      databaseConfig: context.databaseConfig,
      namespace: "public",
    },
    schemaBuild: {
      schema: { account },
      statements: buildSchema({ schema: { account } }).statements,
    },
  });

  await database.prepareNamespace({ buildId: "abc" });
  await database.createTriggers();

  const indexingStore = createRealtimeIndexingStore({
    common: context.common,
    database,
    schema: { account },
  });

  await indexingStore
    .insert(account)
    .values({ address: zeroAddress, balance: 10n });

  await database.complete({
    checkpoint: createCheckpoint(10),
  });

  const rows = await database.qb.user
    .selectFrom("_reorg__account")
    .selectAll()
    .execute();

  expect(rows).toStrictEqual([
    {
      address: zeroAddress,
      balance: "10",
      operation: 0,
      operation_id: 1,
      checkpoint: createCheckpoint(10),
    },
  ]);

  await database.kill();
});

test("revert()", async (context) => {
  const database = await createDatabase({
    common: context.common,
    preBuild: {
      databaseConfig: context.databaseConfig,
      namespace: "public",
    },
    schemaBuild: {
      schema: { account },
      statements: buildSchema({ schema: { account } }).statements,
    },
  });

  await database.prepareNamespace({ buildId: "abc" });

  // setup tables, reorg tables, and metadata checkpoint

  await database.createTriggers();

  const indexingStore = createRealtimeIndexingStore({
    common: context.common,
    database,
    schema: { account },
  });

  await indexingStore
    .insert(account)
    .values({ address: zeroAddress, balance: 10n });

  await database.complete({
    checkpoint: createCheckpoint(9),
  });

  await indexingStore
    .update(account, { address: zeroAddress })
    .set({ balance: 88n });

  await indexingStore
    .insert(account)
    .values({ address: "0x0000000000000000000000000000000000000001" });

  await database.complete({
    checkpoint: createCheckpoint(11),
  });

  await database.revert({
    checkpoint: createCheckpoint(10),
  });

  const rows = await database.qb.user
    .selectFrom("account")
    .selectAll()
    .execute();

  expect(rows).toHaveLength(1);
  expect(rows[0]).toStrictEqual({ address: zeroAddress, balance: "10" });

  await database.kill();
});

async function getUserTableNames(database: Database, namespace: string) {
  const { rows } = await database.qb.internal.executeQuery<{ name: string }>(
    ksql`
      SELECT table_name as name
      FROM information_schema.tables
      WHERE table_schema = '${ksql.raw(namespace)}'
      AND table_type = 'BASE TABLE'
    `.compile(database.qb.internal),
  );
  return rows.map(({ name }) => name);
}

async function getUserIndexNames(
  database: Database,
  namespace: string,
  tableName: string,
) {
  const { rows } = await database.qb.internal.executeQuery<{
    name: string;
    tbl_name: string;
  }>(
    ksql`
      SELECT indexname as name
      FROM pg_indexes
      WHERE schemaname = '${ksql.raw(namespace)}'
      AND tablename = '${ksql.raw(tableName)}'
    `.compile(database.qb.internal),
  );
  return rows.map((r) => r.name);
}<|MERGE_RESOLUTION|>--- conflicted
+++ resolved
@@ -1,16 +1,12 @@
 import { setupCommon, setupIsolatedDatabase } from "@/_test/setup.js";
 import { buildSchema } from "@/build/schema.js";
-<<<<<<< HEAD
-import { onchainEnum, onchainTable, primaryKey } from "@/drizzle/onchain.js";
-=======
 import {
   bigint,
   hex,
   onchainEnum,
   onchainTable,
   primaryKey,
-} from "@/drizzle/index.js";
->>>>>>> edd15e1a
+} from "@/drizzle/onchain.js";
 import { createRealtimeIndexingStore } from "@/indexing-store/realtime.js";
 import {
   encodeCheckpoint,
