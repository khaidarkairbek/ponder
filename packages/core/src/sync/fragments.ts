--- conflicted
+++ resolved
@@ -1,99 +1,20 @@
-<<<<<<< HEAD
 import type {
   BlockFilter,
   Factory,
-  Filter,
+  FilterAddress,
+  FilterWithoutBlocks,
+  Fragment,
   FragmentAddress,
+  FragmentAddressId,
   FragmentId,
   LogFilter,
   TraceFilter,
   TransactionFilter,
   TransferFilter,
 } from "@/internal/types.js";
-import type { Address } from "viem";
-import { isAddressFactory, shouldGetTransactionReceipt } from "./filter.js";
-=======
 import { dedupe } from "@ponder/common";
 import type { Address, Hex } from "viem";
-import {
-  type BlockFilter,
-  type Factory,
-  type FilterAddress,
-  type FilterWithoutBlocks,
-  type LogFilter,
-  type TraceFilter,
-  type TransactionFilter,
-  type TransferFilter,
-  isAddressFactory,
-  shouldGetTransactionReceipt,
-} from "./source.js";
-
-type FragmentAddress =
-  | Address
-  | {
-      address: Address;
-      eventSelector: Factory["eventSelector"];
-      childAddressLocation: Factory["childAddressLocation"];
-    }
-  | null;
-
-type FragmentAddressId =
-  | Address
-  | `${Address}_${Factory["eventSelector"]}_${Factory["childAddressLocation"]}`
-  | null;
-type FragmentTopic = Hex | null;
-
-export type Fragment =
-  | {
-      type: "block";
-      chainId: number;
-      interval: number;
-      offset: number;
-    }
-  | {
-      type: "transaction";
-      chainId: number;
-      fromAddress: FragmentAddress;
-      toAddress: FragmentAddress;
-    }
-  | {
-      type: "trace";
-      chainId: number;
-      fromAddress: FragmentAddress;
-      toAddress: FragmentAddress;
-      functionSelector: Hex | null;
-      includeTransactionReceipts: boolean;
-    }
-  | {
-      type: "log";
-      chainId: number;
-      address: FragmentAddress;
-      topic0: FragmentTopic;
-      topic1: FragmentTopic;
-      topic2: FragmentTopic;
-      topic3: FragmentTopic;
-      includeTransactionReceipts: boolean;
-    }
-  | {
-      type: "transfer";
-      chainId: number;
-      fromAddress: FragmentAddress;
-      toAddress: FragmentAddress;
-      includeTransactionReceipts: boolean;
-    };
-
-export type FragmentId =
-  /** block_{chainId}_{interval}_{offset} */
-  | `block_${number}_${number}_${number}`
-  /** transaction_{chainId}_{fromAddress}_{toAddress} */
-  | `transaction_${number}_${FragmentAddressId}_${FragmentAddressId}`
-  /** trace_{chainId}_{fromAddress}_{toAddress}_{functionSelector}_{includeReceipts} */
-  | `trace_${number}_${FragmentAddressId}_${FragmentAddressId}_${Hex | null}_${0 | 1}`
-  /** log_{chainId}_{address}_{topic0}_{topic1}_{topic2}_{topic3}_{includeReceipts} */
-  | `log_${number}_${FragmentAddressId}_${FragmentTopic}_${FragmentTopic}_${FragmentTopic}_${FragmentTopic}_${0 | 1}`
-  /** transfer_{chainId}_{fromAddress}_{toAddress}_{includeReceipts} */
-  | `transfer_${number}_${FragmentAddressId}_${FragmentAddressId}_${0 | 1}`;
->>>>>>> c1685a0f
+import { isAddressFactory, shouldGetTransactionReceipt } from "./filter.js";
 
 export const getFragments = (
   filter: FilterWithoutBlocks,
