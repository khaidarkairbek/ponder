import { ALICE } from "@/_test/constants.js";
import {
  setupAnvil,
  setupCommon,
  setupDatabaseServices,
  setupIsolatedDatabase,
} from "@/_test/setup.js";
<<<<<<< HEAD
import { anvil, publicClient } from "@/_test/utils.js";
import type { Transport } from "viem";
import { toFunctionSelector, toHex } from "viem";
=======
import { deployErc20, mintErc20 } from "@/_test/simulate.js";
import { anvil, getNetwork, publicClient } from "@/_test/utils.js";
import { createRequestQueue } from "@/utils/requestQueue.js";
import { type Transport, parseEther } from "viem";
import { toHex } from "viem";
>>>>>>> dfae9e87
import { assertType, beforeEach, expect, test, vi } from "vitest";
import { cachedTransport } from "./transport.js";

beforeEach(setupCommon);
beforeEach(setupAnvil);
beforeEach(setupIsolatedDatabase);

test("default", async (context) => {
<<<<<<< HEAD
  const { rpcs } = context;
  const { syncStore, cleanup } = await setupDatabaseServices(context);

  const transport = cachedTransport({
    rpc: rpcs[0],
=======
  const network = getNetwork();
  const requestQueue = createRequestQueue({
    network,
    common: context.common,
  });

  const { syncStore, cleanup } = await setupDatabaseServices(context);

  const transport = cachedTransport({
    requestQueue,
>>>>>>> dfae9e87
    syncStore,
  });

  assertType<Transport>(transport);

  expect(transport({})).toMatchInlineSnapshot(`
    {
      "config": {
        "key": "custom",
        "name": "Custom Provider",
        "request": [Function],
        "retryCount": 0,
        "retryDelay": 150,
        "timeout": undefined,
        "type": "custom",
      },
      "request": [Function],
      "value": undefined,
    }
  `);

  await cleanup();
});

<<<<<<< HEAD
test("eth_call", async (context) => {
  const { erc20, rpcs } = context;
=======
test("request() block dependent method", async (context) => {
  const network = getNetwork();
  const requestQueue = createRequestQueue({
    network,
    common: context.common,
  });

>>>>>>> dfae9e87
  const { syncStore, cleanup } = await setupDatabaseServices(context);
  const blockNumber = await publicClient.getBlockNumber();

  const transport = cachedTransport({
<<<<<<< HEAD
    rpc: rpcs[0],
=======
    requestQueue,
>>>>>>> dfae9e87
    syncStore,
  })({
    chain: anvil,
  });

  const response1 = await transport.request({
<<<<<<< HEAD
    method: "eth_call",
    params: [
      {
        data: toFunctionSelector("totalSupply()"),
        to: erc20.address,
      },
      toHex(blockNumber),
    ],
=======
    method: "eth_getBlockByNumber",
    params: [toHex(blockNumber), false],
>>>>>>> dfae9e87
  });

  expect(response1).toBeDefined();

  const insertSpy = vi.spyOn(syncStore, "insertRpcRequestResult");
  const getSpy = vi.spyOn(syncStore, "getRpcRequestResult");

  const response2 = await transport.request({
<<<<<<< HEAD
    method: "eth_call",
    params: [
      {
        data: toFunctionSelector("totalSupply()"),
        to: erc20.address,
      },
      toHex(blockNumber),
    ],
=======
    method: "eth_getBlockByNumber",
    params: [toHex(blockNumber), false],
>>>>>>> dfae9e87
  });

  expect(response1).toStrictEqual(response2);

  expect(insertSpy).toHaveBeenCalledTimes(0);
<<<<<<< HEAD

  const getSpy = vi.spyOn(syncStore, "getRpcRequestResult");

  const response3 = await transport.request({
    method: "eth_call",
    params: [
      {
        data: toFunctionSelector("totalSupply()"),
        to: erc20.address,
      },
      "latest",
    ],
  });

  expect(response3).toBeDefined();

=======
>>>>>>> dfae9e87
  expect(getSpy).toHaveBeenCalledTimes(1);

  await cleanup();
});

<<<<<<< HEAD
test("eth_getBalance", async (context) => {
  const { erc20, rpcs } = context;
  const { syncStore, cleanup } = await setupDatabaseServices(context);
  const blockNumber = await publicClient.getBlockNumber();

  const transport = cachedTransport({
    rpc: rpcs[0],
    syncStore,
  })({
    chain: anvil,
  });

  const response1 = await transport.request({
    method: "eth_getBalance",
    params: [erc20.address, toHex(blockNumber)],
=======
test("request() non-block dependent method", async (context) => {
  const network = getNetwork();
  const requestQueue = createRequestQueue({
    network,
    common: context.common,
>>>>>>> dfae9e87
  });

  const { address } = await deployErc20({ sender: ALICE });
  await mintErc20({
    erc20: address,
    to: ALICE,
    amount: parseEther("1"),
    sender: ALICE,
  });

<<<<<<< HEAD
  expect(response1).toBe(response2);

  expect(insertSpy).toHaveBeenCalledTimes(0);

  const getSpy = vi.spyOn(syncStore, "getRpcRequestResult");

  const response3 = await transport.request({
    method: "eth_getBalance",
    params: [erc20.address, "latest"],
  });

  expect(response3).toBeDefined();

  expect(getSpy).toHaveBeenCalledTimes(1);

  await cleanup();
});

test("eth_getStorageAt", async (context) => {
  const { erc20, rpcs } = context;
=======
>>>>>>> dfae9e87
  const { syncStore, cleanup } = await setupDatabaseServices(context);
  const blockNumber = await publicClient.getBlockNumber();
  const block = await publicClient.getBlock({ blockNumber: blockNumber });

  const transport = cachedTransport({
<<<<<<< HEAD
    rpc: rpcs[0],
=======
    requestQueue,
>>>>>>> dfae9e87
    syncStore,
  })({
    chain: anvil,
  });

  const response1 = await transport.request({
    method: "eth_getTransactionByHash",
    params: [block.transactions[0]!],
  });

  expect(response1).toBeDefined;

  const insertSpy = vi.spyOn(syncStore, "insertRpcRequestResult");
  const getSpy = vi.spyOn(syncStore, "getRpcRequestResult");

  const response2 = await transport.request({
    method: "eth_getTransactionByHash",
    params: [block.transactions[0]!],
  });

  expect(response1).toStrictEqual(response2);

  expect(insertSpy).toHaveBeenCalledTimes(0);
  expect(getSpy).toHaveBeenCalledTimes(1);

  await cleanup();
});

<<<<<<< HEAD
test("eth_getCode", async (context) => {
  const { erc20, rpcs } = context;
  const { syncStore, cleanup } = await setupDatabaseServices(context);
  const blockNumber = await publicClient.getBlockNumber();
=======
test("request() non-cached method", async (context) => {
  const network = getNetwork();
  const requestQueue = createRequestQueue({
    network,
    common: context.common,
  });
>>>>>>> dfae9e87

  const { syncStore, cleanup } = await setupDatabaseServices(context);
  const transport = cachedTransport({
<<<<<<< HEAD
    rpc: rpcs[0],
=======
    requestQueue,
>>>>>>> dfae9e87
    syncStore,
  })({
    chain: anvil,
  });

  const insertSpy = vi.spyOn(syncStore, "insertRpcRequestResult");
  const getSpy = vi.spyOn(syncStore, "getRpcRequestResult");

<<<<<<< HEAD
  const response3 = await transport.request({
    method: "eth_getCode",
    params: [erc20.address, "latest"],
  });

  expect(response3).toBeDefined();

  expect(getSpy).toHaveBeenCalledTimes(1);

  await cleanup();
});

test("fallback method", async (context) => {
  const { rpcs } = context;
  const { syncStore, cleanup } = await setupDatabaseServices(context);
  const transport = cachedTransport({
    rpc: rpcs[0],
    syncStore,
  })({
    chain: anvil,
  });

=======
>>>>>>> dfae9e87
  expect(await transport.request({ method: "eth_blockNumber" })).toBeDefined();

  expect(insertSpy).toHaveBeenCalledTimes(0);
  expect(getSpy).toHaveBeenCalledTimes(0);

  await cleanup();
});<|MERGE_RESOLUTION|>--- conflicted
+++ resolved
@@ -5,17 +5,11 @@
   setupDatabaseServices,
   setupIsolatedDatabase,
 } from "@/_test/setup.js";
-<<<<<<< HEAD
-import { anvil, publicClient } from "@/_test/utils.js";
-import type { Transport } from "viem";
-import { toFunctionSelector, toHex } from "viem";
-=======
 import { deployErc20, mintErc20 } from "@/_test/simulate.js";
 import { anvil, getNetwork, publicClient } from "@/_test/utils.js";
-import { createRequestQueue } from "@/utils/requestQueue.js";
+import { createRpc } from "@/rpc/index.js";
 import { type Transport, parseEther } from "viem";
 import { toHex } from "viem";
->>>>>>> dfae9e87
 import { assertType, beforeEach, expect, test, vi } from "vitest";
 import { cachedTransport } from "./transport.js";
 
@@ -24,15 +18,8 @@
 beforeEach(setupIsolatedDatabase);
 
 test("default", async (context) => {
-<<<<<<< HEAD
-  const { rpcs } = context;
-  const { syncStore, cleanup } = await setupDatabaseServices(context);
-
-  const transport = cachedTransport({
-    rpc: rpcs[0],
-=======
   const network = getNetwork();
-  const requestQueue = createRequestQueue({
+  const rpc = createRpc({
     network,
     common: context.common,
   });
@@ -40,8 +27,7 @@
   const { syncStore, cleanup } = await setupDatabaseServices(context);
 
   const transport = cachedTransport({
-    requestQueue,
->>>>>>> dfae9e87
+    rpc,
     syncStore,
   });
 
@@ -66,46 +52,26 @@
   await cleanup();
 });
 
-<<<<<<< HEAD
-test("eth_call", async (context) => {
-  const { erc20, rpcs } = context;
-=======
 test("request() block dependent method", async (context) => {
   const network = getNetwork();
-  const requestQueue = createRequestQueue({
+  const rpc = createRpc({
     network,
     common: context.common,
   });
 
->>>>>>> dfae9e87
   const { syncStore, cleanup } = await setupDatabaseServices(context);
   const blockNumber = await publicClient.getBlockNumber();
 
   const transport = cachedTransport({
-<<<<<<< HEAD
-    rpc: rpcs[0],
-=======
-    requestQueue,
->>>>>>> dfae9e87
+    rpc,
     syncStore,
   })({
     chain: anvil,
   });
 
   const response1 = await transport.request({
-<<<<<<< HEAD
-    method: "eth_call",
-    params: [
-      {
-        data: toFunctionSelector("totalSupply()"),
-        to: erc20.address,
-      },
-      toHex(blockNumber),
-    ],
-=======
     method: "eth_getBlockByNumber",
     params: [toHex(blockNumber), false],
->>>>>>> dfae9e87
   });
 
   expect(response1).toBeDefined();
@@ -114,71 +80,23 @@
   const getSpy = vi.spyOn(syncStore, "getRpcRequestResult");
 
   const response2 = await transport.request({
-<<<<<<< HEAD
-    method: "eth_call",
-    params: [
-      {
-        data: toFunctionSelector("totalSupply()"),
-        to: erc20.address,
-      },
-      toHex(blockNumber),
-    ],
-=======
     method: "eth_getBlockByNumber",
     params: [toHex(blockNumber), false],
->>>>>>> dfae9e87
   });
 
   expect(response1).toStrictEqual(response2);
 
   expect(insertSpy).toHaveBeenCalledTimes(0);
-<<<<<<< HEAD
-
-  const getSpy = vi.spyOn(syncStore, "getRpcRequestResult");
-
-  const response3 = await transport.request({
-    method: "eth_call",
-    params: [
-      {
-        data: toFunctionSelector("totalSupply()"),
-        to: erc20.address,
-      },
-      "latest",
-    ],
-  });
-
-  expect(response3).toBeDefined();
-
-=======
->>>>>>> dfae9e87
   expect(getSpy).toHaveBeenCalledTimes(1);
 
   await cleanup();
 });
 
-<<<<<<< HEAD
-test("eth_getBalance", async (context) => {
-  const { erc20, rpcs } = context;
-  const { syncStore, cleanup } = await setupDatabaseServices(context);
-  const blockNumber = await publicClient.getBlockNumber();
-
-  const transport = cachedTransport({
-    rpc: rpcs[0],
-    syncStore,
-  })({
-    chain: anvil,
-  });
-
-  const response1 = await transport.request({
-    method: "eth_getBalance",
-    params: [erc20.address, toHex(blockNumber)],
-=======
 test("request() non-block dependent method", async (context) => {
   const network = getNetwork();
-  const requestQueue = createRequestQueue({
+  const rpc = createRpc({
     network,
     common: context.common,
->>>>>>> dfae9e87
   });
 
   const { address } = await deployErc20({ sender: ALICE });
@@ -189,39 +107,12 @@
     sender: ALICE,
   });
 
-<<<<<<< HEAD
-  expect(response1).toBe(response2);
-
-  expect(insertSpy).toHaveBeenCalledTimes(0);
-
-  const getSpy = vi.spyOn(syncStore, "getRpcRequestResult");
-
-  const response3 = await transport.request({
-    method: "eth_getBalance",
-    params: [erc20.address, "latest"],
-  });
-
-  expect(response3).toBeDefined();
-
-  expect(getSpy).toHaveBeenCalledTimes(1);
-
-  await cleanup();
-});
-
-test("eth_getStorageAt", async (context) => {
-  const { erc20, rpcs } = context;
-=======
->>>>>>> dfae9e87
   const { syncStore, cleanup } = await setupDatabaseServices(context);
   const blockNumber = await publicClient.getBlockNumber();
   const block = await publicClient.getBlock({ blockNumber: blockNumber });
 
   const transport = cachedTransport({
-<<<<<<< HEAD
-    rpc: rpcs[0],
-=======
-    requestQueue,
->>>>>>> dfae9e87
+    rpc,
     syncStore,
   })({
     chain: anvil,
@@ -250,27 +141,16 @@
   await cleanup();
 });
 
-<<<<<<< HEAD
-test("eth_getCode", async (context) => {
-  const { erc20, rpcs } = context;
-  const { syncStore, cleanup } = await setupDatabaseServices(context);
-  const blockNumber = await publicClient.getBlockNumber();
-=======
 test("request() non-cached method", async (context) => {
   const network = getNetwork();
-  const requestQueue = createRequestQueue({
+  const rpc = createRpc({
     network,
     common: context.common,
   });
->>>>>>> dfae9e87
 
   const { syncStore, cleanup } = await setupDatabaseServices(context);
   const transport = cachedTransport({
-<<<<<<< HEAD
-    rpc: rpcs[0],
-=======
-    requestQueue,
->>>>>>> dfae9e87
+    rpc,
     syncStore,
   })({
     chain: anvil,
@@ -279,31 +159,6 @@
   const insertSpy = vi.spyOn(syncStore, "insertRpcRequestResult");
   const getSpy = vi.spyOn(syncStore, "getRpcRequestResult");
 
-<<<<<<< HEAD
-  const response3 = await transport.request({
-    method: "eth_getCode",
-    params: [erc20.address, "latest"],
-  });
-
-  expect(response3).toBeDefined();
-
-  expect(getSpy).toHaveBeenCalledTimes(1);
-
-  await cleanup();
-});
-
-test("fallback method", async (context) => {
-  const { rpcs } = context;
-  const { syncStore, cleanup } = await setupDatabaseServices(context);
-  const transport = cachedTransport({
-    rpc: rpcs[0],
-    syncStore,
-  })({
-    chain: anvil,
-  });
-
-=======
->>>>>>> dfae9e87
   expect(await transport.request({ method: "eth_blockNumber" })).toBeDefined();
 
   expect(insertSpy).toHaveBeenCalledTimes(0);
