import type { Common } from "@/internal/common.js";
import type {
  Factory,
  IndexingBuild,
  Network,
  RawEvent,
  Source,
  Status,
} from "@/internal/types.js";
import {
  type HistoricalSync,
  createHistoricalSync,
} from "@/sync-historical/index.js";
import {
  type RealtimeSync,
  type RealtimeSyncEvent,
  createRealtimeSync,
} from "@/sync-realtime/index.js";
import type { SyncStore } from "@/sync-store/index.js";
import type { LightBlock, SyncBlock } from "@/types/sync.js";
import {
  type Checkpoint,
  decodeCheckpoint,
  encodeCheckpoint,
  maxCheckpoint,
  zeroCheckpoint,
} from "@/utils/checkpoint.js";
import { estimate } from "@/utils/estimate.js";
import { formatEta, formatPercentage } from "@/utils/format.js";
import { mergeAsyncGenerators } from "@/utils/generators.js";
import {
  type Interval,
  intervalDifference,
  intervalIntersection,
  intervalIntersectionMany,
  intervalSum,
  sortIntervals,
} from "@/utils/interval.js";
import { intervalUnion } from "@/utils/interval.js";
import { never } from "@/utils/never.js";
import { type RequestQueue, createRequestQueue } from "@/utils/requestQueue.js";
import { startClock } from "@/utils/timer.js";
import {
  type Address,
  type Hash,
  type Transport,
  hexToBigInt,
  hexToNumber,
  toHex,
} from "viem";
import { _eth_getBlockByNumber } from "../utils/rpc.js";
import { buildEvents } from "./events.js";
import { isAddressFactory } from "./filter.js";
import { cachedTransport } from "./transport.js";

export type Sync = {
  getEvents(): AsyncGenerator<{ events: RawEvent[]; checkpoint: string }>;
  startRealtime(): Promise<void>;
  getStatus(): Status;
  getStartCheckpoint(): string;
  getFinalizedCheckpoint(): string;
  getCachedTransport(network: Network): Transport;
  kill(): Promise<void>;
};

export type RealtimeEvent =
  | {
      type: "block";
      checkpoint: string;
      status: Status;
      events: RawEvent[];
    }
  | {
      type: "reorg";
      checkpoint: string;
    }
  | {
      type: "finalize";
      checkpoint: string;
    };

export type SyncProgress = {
  start: SyncBlock | LightBlock;
  end: SyncBlock | LightBlock;
  cached: SyncBlock | LightBlock | undefined;
  current: SyncBlock | LightBlock | undefined;
  finalized: SyncBlock | LightBlock;
};

export const syncBlockToLightBlock = ({
  hash,
  parentHash,
  number,
  timestamp,
}: SyncBlock): LightBlock => ({
  hash,
  parentHash,
  number,
  timestamp,
});

/** Convert `block` to a `Checkpoint`. */
export const blockToCheckpoint = (
  block: LightBlock | SyncBlock,
  chainId: number,
  rounding: "up" | "down",
): Checkpoint => {
  return {
    ...(rounding === "up" ? maxCheckpoint : zeroCheckpoint),
    blockTimestamp: hexToNumber(block.timestamp),
    chainId: BigInt(chainId),
    blockNumber: hexToBigInt(block.number),
  };
};

/**
 * Returns true if all filters have a defined end block and the current
 * sync progress has reached the final end block.
 */
const isSyncEnd = (syncProgress: SyncProgress) => {
  if (syncProgress.current === undefined) {
    return false;
  }

  return (
    hexToNumber(syncProgress.current.number) >=
    hexToNumber(syncProgress.end.number)
  );
};

/** Returns true if sync progress has reached the finalized block. */
const isSyncFinalized = (syncProgress: SyncProgress) => {
  if (syncProgress.current === undefined) {
    return false;
  }

  return (
    hexToNumber(syncProgress.current.number) >=
    hexToNumber(syncProgress.finalized.number)
  );
};

/** Returns the closest-to-tip block that is part of the historical sync. */
const getHistoricalLast = (
  syncProgress: Pick<SyncProgress, "finalized" | "end">,
) => {
  return hexToNumber(syncProgress.end.number) >
    hexToNumber(syncProgress.finalized.number)
    ? syncProgress.finalized
    : syncProgress.end;
};

/** Compute the minimum checkpoint, filtering out undefined */
const min = (...checkpoints: (string | undefined)[]) => {
  return checkpoints.reduce((acc, cur) => {
    if (cur === undefined) return acc;
    if (acc === undefined) return cur;
    if (acc < cur) return acc;
    return cur;
  })!;
};

export const splitEvents = (
  events: RawEvent[],
): { checkpoint: string; events: RawEvent[] }[] => {
  let prevHash: Hash | undefined;
  const result: { checkpoint: string; events: RawEvent[] }[] = [];

  for (const event of events) {
    if (prevHash === undefined || prevHash !== event.block.hash) {
      result.push({
        checkpoint: encodeCheckpoint({
          ...maxCheckpoint,
          blockTimestamp: Number(event.block.timestamp),
          chainId: BigInt(event.chainId),
          blockNumber: event.block.number,
        }),
        events: [],
      });
      prevHash = event.block.hash;
    }

    result[result.length - 1]!.events.push(event);
  }

  return result;
};

/** Returns the checkpoint for a given block tag. */
export const getChainCheckpoint = ({
  syncProgress,
  network,
  tag,
}: {
  syncProgress: SyncProgress;
  network: Network;
  tag: "start" | "current" | "finalized" | "end";
}): string | undefined => {
  if (tag === "current" && isSyncEnd(syncProgress)) {
    return undefined;
  }

  const block = syncProgress[tag]!;
  return encodeCheckpoint(
    blockToCheckpoint(
      block,
      network.chainId,
      // The checkpoint returned by this function is meant to be used in
      // a closed interval (includes endpoints), so "start" should be inclusive.
      tag === "start" ? "down" : "up",
    ),
  );
};

type CreateSyncParameters = {
  common: Common;
  indexingBuild: Pick<IndexingBuild, "sources" | "networks">;
  syncStore: SyncStore;
  onRealtimeEvent(event: RealtimeEvent): Promise<void>;
  onFatalError(error: Error): void;
  initialCheckpoint: string;
};

export const createSync = async (args: CreateSyncParameters): Promise<Sync> => {
  const perNetworkSync = new Map<
    Network,
    {
      requestQueue: RequestQueue;
      syncProgress: SyncProgress;
      historicalSync: HistoricalSync;
      realtimeSync: RealtimeSync;
      unfinalizedBlocks: Omit<
        Extract<RealtimeSyncEvent, { type: "block" }>,
        "type"
      >[];
    }
  >();
  /** Events that have been executed but not finalized. */
  let executedEvents: RawEvent[] = [];
  /** Events that have not been executed yet. */
  let pendingEvents: RawEvent[] = [];
  const status: Status = {};
  let isKilled = false;
  // Realtime events across all chains that can't be passed to the parent function
  // because the overall checkpoint hasn't caught up to the events yet.

  // Instantiate `localSyncData` and `status`
  await Promise.all(
    args.indexingBuild.networks.map(async (network) => {
      const requestQueue = createRequestQueue({
        network,
        common: args.common,
      });
      const sources = args.indexingBuild.sources.filter(
        ({ filter }) => filter.chainId === network.chainId,
      );

      const { start, end, finalized } = await syncDiagnostic({
        common: args.common,
        sources,
        requestQueue,
        network,
      });

      // Invalidate sync cache for devnet sources
      if (network.disableCache) {
        args.common.logger.warn({
          service: "sync",
          msg: `Deleting cache records for '${network.name}' from block ${hexToNumber(start.number)}`,
        });

        await args.syncStore.pruneByChain({
          fromBlock: hexToNumber(start.number),
          chainId: network.chainId,
        });
      }

      const historicalSync = await createHistoricalSync({
        common: args.common,
        sources,
        syncStore: args.syncStore,
        requestQueue,
        network,
        onFatalError: args.onFatalError,
      });
      const realtimeSync = createRealtimeSync({
        common: args.common,
        sources,
        requestQueue,
        network,
        onEvent: (event) =>
          onRealtimeSyncEvent({ event, network }).catch((error) => {
            args.common.logger.error({
              service: "sync",
              msg: `Fatal error: Unable to process ${event.type} event`,
              error,
            });
            args.onFatalError(error);
          }),
        onFatalError: args.onFatalError,
      });

      const cached = await getCachedBlock({
        sources,
        requestQueue,
        historicalSync,
      });

      // Update "ponder_sync_block" metric
      if (cached !== undefined) {
        args.common.metrics.ponder_sync_block.set(
          { network: network.name },
          hexToNumber(cached.number),
        );
      }

      const syncProgress: SyncProgress = {
        start,
        end,
        finalized,
        cached,
        current: cached,
      };

      args.common.metrics.ponder_sync_is_realtime.set(
        { network: network.name },
        0,
      );
      args.common.metrics.ponder_sync_is_complete.set(
        { network: network.name },
        0,
      );

      perNetworkSync.set(network, {
        requestQueue,
        syncProgress,
        historicalSync,
        realtimeSync,
        unfinalizedBlocks: [],
      });
      status[network.chainId] = { block: null, ready: false };
    }),
  );

  /**
   * Returns the minimum checkpoint across all chains.
   */
  const getOmnichainCheckpoint = (
    tag: "start" | "end" | "current" | "finalized",
  ): string | undefined => {
    const checkpoints = Array.from(perNetworkSync.entries()).map(
      ([network, { syncProgress }]) =>
        getChainCheckpoint({ syncProgress, network, tag }),
    );

    if (tag === "current" && checkpoints.every((c) => c === undefined)) {
      return undefined;
    }

    return min(...checkpoints);
  };

  const updateHistoricalStatus = ({
    events,
    checkpoint,
    network,
  }: { events: RawEvent[]; checkpoint: string; network: Network }) => {
    if (Number(decodeCheckpoint(checkpoint).chainId) === network.chainId) {
      status[network.chainId]!.block = {
        timestamp: decodeCheckpoint(checkpoint).blockTimestamp,
        number: Number(decodeCheckpoint(checkpoint).blockNumber),
      };
    } else {
      let i = events.length - 1;
      while (i >= 0) {
        const event = events[i]!;

        if (network.chainId === event.chainId) {
          status[network.chainId]!.block = {
            timestamp: decodeCheckpoint(event.checkpoint).blockTimestamp,
            number: Number(decodeCheckpoint(event.checkpoint).blockNumber),
          };
        }

        i--;
      }
    }
  };

  const updateRealtimeStatus = ({
    checkpoint,
    network,
  }: {
    checkpoint: string;
    network: Network;
  }) => {
    const localBlock = perNetworkSync
      .get(network)!
      .realtimeSync.unfinalizedBlocks.findLast(
        (block) =>
          encodeCheckpoint(blockToCheckpoint(block, network.chainId, "up")) <=
          checkpoint,
      );
    if (localBlock !== undefined) {
      status[network.chainId]!.block = {
        timestamp: hexToNumber(localBlock.timestamp),
        number: hexToNumber(localBlock.number),
      };
    }
  };

  /**
   * Estimate optimal range (seconds) to query at a time, eventually
   * used to determine `to` passed to `getEvents`
   */
  let estimateSeconds = 1_000;
  /**
   * Omnichain `getEvents`
   *
   * Extract all events across `args.networks` ordered by checkpoint.
   * The generator is "completed" when all event have been extracted
   * before the minimum finalized checkpoint (supremum).
   *
   * Note: `syncStore.getEvents` is used to order between multiple
   * networks. This approach is not future proof.
   */
  async function* getEvents() {
    let latestFinalizedFetch = Date.now();

    /**
     * Calculate start checkpoint, if `initialCheckpoint` is non-zero,
     * use that. Otherwise, use `startBlock`
     */
    const start =
      args.initialCheckpoint !== encodeCheckpoint(zeroCheckpoint)
        ? args.initialCheckpoint
        : getOmnichainCheckpoint("start")!;

    // Cursor used to track progress.
    let from = start;

    let showLogs = true;
    while (true) {
      const syncGenerator = mergeAsyncGenerators(
        Array.from(perNetworkSync.entries()).map(
          ([network, { syncProgress, historicalSync }]) =>
            localHistoricalSyncGenerator({
              common: args.common,
              network,
              syncProgress,
              historicalSync,
              showLogs,
            }),
        ),
      );

      // Only show logs on the first iteration
      showLogs = false;

      for await (const _ of syncGenerator) {
        /**
         * `current` is used to calculate the `to` checkpoint, if any
         * network hasn't yet ingested a block, run another iteration of this loop.
         * It is an invariant that `latestBlock` will eventually be defined.
         */
        if (
          Array.from(perNetworkSync.values()).some(
            ({ syncProgress }) => syncProgress.current === undefined,
          )
        ) {
          continue;
        }

        // Calculate the mininum "current" checkpoint, limited by "finalized" and "end"
        const to = min(
          getOmnichainCheckpoint("end"),
          getOmnichainCheckpoint("finalized"),
          getOmnichainCheckpoint("current"),
        );

        /*
         * Extract events with `syncStore.getEvents()`, paginating to
         * avoid loading too many events into memory.
         */
        while (true) {
          if (isKilled) return;
          if (from >= to) break;
          const getEventsMaxBatchSize = args.common.options.syncEventsQuerySize;
          let consecutiveErrors = 0;

          // convert `estimateSeconds` to checkpoint
          const estimatedTo = encodeCheckpoint({
            ...zeroCheckpoint,
            blockTimestamp: Math.min(
              decodeCheckpoint(from).blockTimestamp + estimateSeconds,
              maxCheckpoint.blockTimestamp,
            ),
          });

          try {
            const { events, cursor } = await args.syncStore.getEvents({
              filters: args.indexingBuild.sources.map(({ filter }) => filter),
              from,
              to: to < estimatedTo ? to : estimatedTo,
              limit: getEventsMaxBatchSize,
            });

            args.common.logger.debug({
              service: "sync",
              msg: `Fetched ${events.length} events from the database for a ${formatEta(estimateSeconds * 1000)} range from ${decodeCheckpoint(from).blockTimestamp}`,
            });

            for (const network of args.indexingBuild.networks) {
              updateHistoricalStatus({ events, checkpoint: cursor, network });
            }

            estimateSeconds = estimate({
              from: decodeCheckpoint(from).blockTimestamp,
              to: decodeCheckpoint(cursor).blockTimestamp,
              target: getEventsMaxBatchSize,
              result: events.length,
              min: 10,
              max: 86_400,
              prev: estimateSeconds,
              maxIncrease: 1.08,
            });

            consecutiveErrors = 0;
            yield { events, checkpoint: to };
            from = cursor;
          } catch (error) {
            // Handle errors by reducing the requested range by 10x
            estimateSeconds = Math.max(10, Math.round(estimateSeconds / 10));

            args.common.logger.debug({
              service: "sync",
              msg: `Failed to fetch events from the database, retrying with a ${formatEta(estimateSeconds * 1000)} range`,
            });

            if (++consecutiveErrors > 4) throw error;
          }
        }
      }

      /** `true` if all networks have synced all known finalized blocks.  */
      const allHistoricalSyncExhaustive = Array.from(
        perNetworkSync.values(),
      ).every(({ syncProgress }) => {
        if (isSyncEnd(syncProgress)) return true;

        // Determine if `finalized` block is considered "stale"
        const staleSeconds = (Date.now() - latestFinalizedFetch) / 1_000;
        if (staleSeconds <= args.common.options.syncHandoffStaleSeconds) {
          return true;
        }

        return false;
      });

      if (allHistoricalSyncExhaustive) break;

      /** At least one network has a `finalized` block that is considered "stale". */

      latestFinalizedFetch = Date.now();

      await Promise.all(
        Array.from(perNetworkSync.entries()).map(
          async ([network, { requestQueue, syncProgress }]) => {
            args.common.logger.debug({
              service: "sync",
              msg: `Refetching '${network.name}' finalized block`,
            });

            const latestBlock = await _eth_getBlockByNumber(requestQueue, {
              blockTag: "latest",
            });

            const finalizedBlockNumber = Math.max(
              0,
              hexToNumber(latestBlock.number) - network.finalityBlockCount,
            );

            syncProgress.finalized = await _eth_getBlockByNumber(requestQueue, {
              blockNumber: finalizedBlockNumber,
            });

            const historicalLast = getHistoricalLast(syncProgress);

            // Set metric "ponder_historical_total_blocks"
            args.common.metrics.ponder_historical_total_blocks.set(
              { network: network.name },
              hexToNumber(historicalLast.number) -
                hexToNumber(syncProgress.start.number) +
                1,
            );
          },
        ),
      );
    }
  }

  /**
   * Omnichain `onRealtimeSyncEvent`
   *
   * Handle callback events across all `args.networks`, and raising these
   * events to `args.onRealtimeEvent` while maintaining checkpoint ordering.
   */
  const onRealtimeSyncEvent = async ({
    network,
    event,
  }: { network: Network; event: RealtimeSyncEvent }) => {
    const { syncProgress, realtimeSync, unfinalizedBlocks } =
      perNetworkSync.get(network)!;

    switch (event.type) {
      /**
       * Handle a new block being ingested.
       */
      case "block": {
        // Update local sync, record checkpoint before and after
        const from = getOmnichainCheckpoint("current")!;
        syncProgress.current = event.block;
        const to = getOmnichainCheckpoint("current")!;

        // Update "ponder_sync_block" metric
        args.common.metrics.ponder_sync_block.set(
          { network: network.name },
          hexToNumber(syncProgress.current.number),
        );

        const newEvents = buildEvents({
          sources: args.indexingBuild.sources,
          chainId: network.chainId,
          blockWithEventData: event,
          finalizedChildAddresses: realtimeSync.finalizedChildAddresses,
          unfinalizedChildAddresses: realtimeSync.unfinalizedChildAddresses,
        });

        unfinalizedBlocks.push(event);
        pendingEvents.push(...newEvents);

        if (to > from) {
          for (const network of args.indexingBuild.networks) {
            updateRealtimeStatus({ checkpoint: to, network });
          }

          // Move events from pending to executed

          const events = pendingEvents
            .filter((event) => event.checkpoint < to)
            .sort((a, b) => (a.checkpoint < b.checkpoint ? -1 : 1));

          pendingEvents = pendingEvents.filter(
            ({ checkpoint }) => checkpoint > to,
          );
          executedEvents.push(...events);

          args
            .onRealtimeEvent({
              type: "block",
              checkpoint: to,
              status: structuredClone(status),
              events,
            })
            .then(() => {
              if (events.length > 0 && isKilled === false) {
                args.common.logger.info({
                  service: "app",
                  msg: `Indexed ${events.length} events`,
                });
              }
            });
        }

        break;
      }
      /**
       * Handle a new block being finalized.
       */
      case "finalize": {
        // Newly finalized range
        const interval = [
          hexToNumber(syncProgress.finalized.number),
          hexToNumber(event.block.number),
        ] satisfies Interval;

        // Update local sync, record checkpoint before and after
        const prev = getOmnichainCheckpoint("finalized")!;
        syncProgress.finalized = event.block;
        const checkpoint = getOmnichainCheckpoint("finalized")!;

        // Raise event to parent function (runtime)
        if (checkpoint > prev) {
          args.onRealtimeEvent({ type: "finalize", checkpoint });
        }

        if (
          getChainCheckpoint({ syncProgress, network, tag: "finalized" })! >
          getOmnichainCheckpoint("current")!
        ) {
          args.common.logger.warn({
            service: "sync",
            msg: `Finalized block for '${network.name}' has surpassed overall indexing checkpoint`,
          });
        }

        // Remove all finalized data

        const finalizedBlocks = unfinalizedBlocks.filter(
          ({ block }) =>
            hexToNumber(block.number) <= hexToNumber(event.block.number),
        );

        perNetworkSync.get(network)!.unfinalizedBlocks =
          unfinalizedBlocks.filter(
            ({ block }) =>
              hexToNumber(block.number) > hexToNumber(event.block.number),
          );

        executedEvents = executedEvents.filter(
          (e) => e.checkpoint > checkpoint,
        );

        // Add finalized blocks, logs, transactions, receipts, and traces to the sync-store.

        await Promise.all([
          args.syncStore.insertBlocks({
            blocks: finalizedBlocks
              .filter(({ hasMatchedFilter }) => hasMatchedFilter)
              .map(({ block }) => block),
            chainId: network.chainId,
          }),
          args.syncStore.insertLogs({
            logs: finalizedBlocks.flatMap(({ logs, block }) =>
              logs.map((log) => ({ log, block })),
            ),
            shouldUpdateCheckpoint: true,
            chainId: network.chainId,
          }),
          args.syncStore.insertLogs({
            logs: finalizedBlocks.flatMap(({ factoryLogs }) =>
              factoryLogs.map((log) => ({ log })),
            ),
            shouldUpdateCheckpoint: false,
            chainId: network.chainId,
          }),
          args.syncStore.insertTransactions({
            transactions: finalizedBlocks.flatMap(({ transactions, block }) =>
              transactions.map((transaction) => ({
                transaction,
                block,
              })),
            ),
            chainId: network.chainId,
          }),
          args.syncStore.insertTransactionReceipts({
            transactionReceipts: finalizedBlocks.flatMap(
              ({ transactionReceipts }) => transactionReceipts,
            ),
            chainId: network.chainId,
          }),
          args.syncStore.insertTraces({
            traces: finalizedBlocks.flatMap(({ traces, block, transactions }) =>
              traces.map((trace) => ({
                trace,
                block,
                transaction: transactions.find(
                  (t) => t.hash === trace.transactionHash,
                )!,
              })),
            ),
            chainId: network.chainId,
          }),
        ]);

        // Add corresponding intervals to the sync-store
        // Note: this should happen after so the database doesn't become corrupted

        if (network.disableCache === false) {
          await args.syncStore.insertIntervals({
            intervals: args.indexingBuild.sources
              .filter(({ filter }) => filter.chainId === network.chainId)
              .map(({ filter }) => ({ filter, interval })),
            chainId: network.chainId,
          });
        }

        /**
         * The realtime service can be killed if `endBlock` is
         * defined has become finalized.
         */
        if (isSyncEnd(syncProgress)) {
          args.common.metrics.ponder_sync_is_realtime.set(
            { network: network.name },
            0,
          );
          args.common.metrics.ponder_sync_is_complete.set(
            { network: network.name },
            1,
          );
          args.common.logger.info({
            service: "sync",
            msg: `Synced final end block for '${network.name}' (${hexToNumber(syncProgress.end!.number)}), killing realtime sync service`,
          });
          realtimeSync.kill();
        }
        break;
      }
      /**
       * Handle a reorg with a new common ancestor block being found.
       */
      case "reorg": {
        syncProgress.current = event.block;
        // Note: this checkpoint is <= the previous checkpoint
        const checkpoint = getOmnichainCheckpoint("current")!;

        // Update "ponder_sync_block" metric
        args.common.metrics.ponder_sync_block.set(
          { network: network.name },
          hexToNumber(syncProgress.current.number),
        );

        // Remove all reorged data

        perNetworkSync.get(network)!.unfinalizedBlocks =
          unfinalizedBlocks.filter(
            ({ block }) =>
              hexToNumber(block.number) <= hexToNumber(event.block.number),
          );

        const isReorgedEvent = ({ chainId, block }: RawEvent) =>
          chainId === network.chainId &&
          Number(block.number) > hexToNumber(event.block.number);

        pendingEvents = pendingEvents.filter(
          (e) => isReorgedEvent(e) === false,
        );
        executedEvents = executedEvents.filter(
          (e) => isReorgedEvent(e) === false,
        );

        // Move events from executed to pending

        const events = executedEvents.filter((e) => e.checkpoint > checkpoint);
        executedEvents = executedEvents.filter(
          (e) => e.checkpoint < checkpoint,
        );
        pendingEvents.push(...events);

        await args.syncStore.pruneRpcRequestResult({
          chainId: network.chainId,
          blocks: event.reorgedBlocks,
        });

        // Raise event to parent function (runtime)
        args.onRealtimeEvent({ type: "reorg", checkpoint });

        break;
      }

      default:
        never(event);
    }
  };
  return {
    getEvents,
    async startRealtime() {
      for (const network of args.indexingBuild.networks) {
        const { syncProgress, realtimeSync } = perNetworkSync.get(network)!;

        const filters = args.indexingBuild.sources
          .filter(({ filter }) => filter.chainId === network.chainId)
          .map(({ filter }) => filter);

        status[network.chainId]!.block = {
          number: hexToNumber(syncProgress.current!.number),
          timestamp: hexToNumber(syncProgress.current!.timestamp),
        };
        status[network.chainId]!.ready = true;

        // Fetch any events between the omnichain finalized checkpoint and the single-chain
        // finalized checkpoint and add them to pendingEvents. These events are synced during
        // the historical phase, but must be indexed in the realtime phase because events
        // synced in realtime on other chains might be ordered before them.
        const from = getOmnichainCheckpoint("finalized")!;

        const finalized = getChainCheckpoint({
          syncProgress,
          network,
          tag: "finalized",
        })!;
        const end = getChainCheckpoint({
          syncProgress,
          network,
          tag: "end",
        })!;
        const to = min(finalized, end);

        if (to > from) {
          const events = await args.syncStore.getEvents({ filters, from, to });
          pendingEvents.push(...events.events);
        }

        if (isSyncEnd(syncProgress)) {
          args.common.metrics.ponder_sync_is_complete.set(
            { network: network.name },
            1,
          );
        } else {
          args.common.metrics.ponder_sync_is_realtime.set(
            { network: network.name },
            1,
          );

          const initialChildAddresses = new Map<Factory, Set<Address>>();

          for (const filter of filters) {
            if ("address" in filter && isAddressFactory(filter.address)) {
              const addresses = await args.syncStore.getChildAddresses({
                filter: filter.address,
              });

              initialChildAddresses.set(filter.address, new Set(addresses));
            }
          }

          realtimeSync.start({ syncProgress, initialChildAddresses });
        }
      }
    },
    getStartCheckpoint() {
      return getOmnichainCheckpoint("start")!;
    },
    getFinalizedCheckpoint() {
      return getOmnichainCheckpoint("finalized")!;
    },
    getStatus() {
      return status;
    },
    getCachedTransport(network) {
      const { requestQueue } = perNetworkSync.get(network)!;
      return cachedTransport({ requestQueue, syncStore: args.syncStore });
    },
    async kill() {
      isKilled = true;
      const promises: Promise<void>[] = [];
      for (const network of args.indexingBuild.networks) {
        const { historicalSync, realtimeSync } = perNetworkSync.get(network)!;
        historicalSync.kill();
        promises.push(realtimeSync.kill());
      }
      await Promise.all(promises);
    },
  };
};

/** ... */
export const syncDiagnostic = async ({
  common,
  sources,
  network,
  requestQueue,
}: {
  common: Common;
  sources: Source[];
  network: Network;
  requestQueue: RequestQueue;
}) => {
  /** Earliest `startBlock` among all `filters` */
  const start = Math.min(...sources.map(({ filter }) => filter.fromBlock));
  /** Latest `endBlock` among all `filters`. */
  const end = Math.max(...sources.map(({ filter }) => filter.toBlock));

  const [remoteChainId, startBlock, latestBlock] = await Promise.all([
    requestQueue.request({ method: "eth_chainId" }),
    _eth_getBlockByNumber(requestQueue, { blockNumber: start }),
    _eth_getBlockByNumber(requestQueue, { blockTag: "latest" }),
  ]);

  const endBlock =
    end > hexToBigInt(latestBlock.number)
      ? ({
          number: toHex(end),
          hash: "0x",
          parentHash: "0x",
          timestamp: toHex(maxCheckpoint.blockTimestamp),
        } as LightBlock)
      : await _eth_getBlockByNumber(requestQueue, { blockNumber: end });

  // Warn if the config has a different chainId than the remote.
  if (hexToNumber(remoteChainId) !== network.chainId) {
    common.logger.warn({
      service: "sync",
      msg: `Remote chain ID (${remoteChainId}) does not match configured chain ID (${network.chainId}) for network "${network.name}"`,
    });
  }

  const finalizedBlockNumber = Math.max(
    0,
    hexToNumber(latestBlock.number) - network.finalityBlockCount,
  );

  const finalizedBlock = await _eth_getBlockByNumber(requestQueue, {
    blockNumber: finalizedBlockNumber,
  });

  return {
    start: startBlock,
    end: endBlock,
    finalized: finalizedBlock,
  };
};

/** Returns the closest-to-tip block that has been synced for all `sources`. */
export const getCachedBlock = ({
  sources,
  requestQueue,
  historicalSync,
}: {
  sources: Source[];
  requestQueue: RequestQueue;
  historicalSync: HistoricalSync;
}): Promise<SyncBlock | LightBlock> | undefined => {
  const latestCompletedBlocks = sources.map(({ filter }) => {
    const requiredInterval = [
      filter.fromBlock,
      filter.toBlock,
    ] satisfies Interval;
    const fragmentIntervals = historicalSync.intervalsCache.get(filter)!;

    const completedIntervals = sortIntervals(
      intervalIntersection(
        [requiredInterval],
        intervalIntersectionMany(
          fragmentIntervals.map(({ intervals }) => intervals),
        ),
      ),
    );

    if (completedIntervals.length === 0) return undefined;

    const earliestCompletedInterval = completedIntervals[0]!;
    if (earliestCompletedInterval[0] !== filter.fromBlock) {
      return undefined;
    }
    return earliestCompletedInterval[1];
  });

  const minCompletedBlock = Math.min(
    ...(latestCompletedBlocks.filter(
      (block) => block !== undefined,
    ) as number[]),
  );

  /**  Filter i has known progress if a completed interval is found or if
   * `_latestCompletedBlocks[i]` is undefined but `sources[i].filter.fromBlock`
   * is > `_minCompletedBlock`.
   */
  if (
    latestCompletedBlocks.every(
      (block, i) =>
        block !== undefined || sources[i]!.filter.fromBlock > minCompletedBlock,
    )
  ) {
    return _eth_getBlockByNumber(requestQueue, {
      blockNumber: minCompletedBlock,
    });
  }

  return undefined;
};

/** Predictive pagination and metrics for `historicalSync.sync()` */
export async function* localHistoricalSyncGenerator({
  common,
  network,
  syncProgress,
  historicalSync,
  showLogs,
}: {
  common: Common;
  network: Network;
  syncProgress: SyncProgress;
  historicalSync: HistoricalSync;
  showLogs: boolean;
}): AsyncGenerator {
  // Return immediately if the `syncProgress.start` is unfinalized
  if (
    hexToNumber(syncProgress.start.number) >
    hexToNumber(syncProgress.finalized.number)
  ) {
    syncProgress.current = syncProgress.finalized;

    // Update "ponder_sync_block" metric
    common.metrics.ponder_sync_block.set(
      { network: network.name },
      hexToNumber(syncProgress.current.number),
    );

    if (showLogs) {
      common.logger.warn({
        service: "historical",
        msg: `Skipped historical sync for '${network.name}' because the start block is not finalized`,
      });
    }

    const label = { network: network.name };
    // Set "ponder_historical_total_blocks"
    common.metrics.ponder_historical_total_blocks.set(label, 0);
    // Set "ponder_historical_sync_cached_blocks"
    common.metrics.ponder_historical_cached_blocks.set(label, 0);

    return;
  }

  const historicalLast = getHistoricalLast(syncProgress);

  // Intialize metrics

  const totalInterval = [
    hexToNumber(syncProgress.start.number),
    hexToNumber(historicalLast.number),
  ] satisfies Interval;

  const requiredIntervals = Array.from(
    historicalSync.intervalsCache.entries(),
  ).flatMap(([filter, fragmentIntervals]) =>
    intervalDifference(
<<<<<<< HEAD
      [[filter.fromBlock, Math.min(filter.toBlock, totalInterval[1])]],
      interval,
=======
      [
        [
          filter.fromBlock ?? 0,
          Math.min(
            filter.toBlock ?? Number.POSITIVE_INFINITY,
            totalInterval[1],
          ),
        ],
      ],
      intervalIntersectionMany(
        fragmentIntervals.map(({ intervals }) => intervals),
      ),
>>>>>>> 549e395c
    ),
  );

  const required = intervalSum(intervalUnion(requiredIntervals));

  const total = totalInterval[1] - totalInterval[0] + 1;

  const label = { network: network.name };
  // Set "ponder_historical_total_blocks"
  common.metrics.ponder_historical_total_blocks.set(label, total);
  // Set "ponder_historical_sync_cached_blocks"
  common.metrics.ponder_historical_cached_blocks.set(label, total - required);

  if (showLogs) {
    common.logger.info({
      service: "historical",
      msg: `Started syncing '${network.name}' with ${formatPercentage(
        (total - required) / total,
      )} cached`,
    });
  }

  /**
   * Estimate optimal range (blocks) to sync at a time, eventually to be used to
   * determine `interval` passed to `historicalSync.sync()`.
   */
  let estimateRange = 25;
  // Cursor to track progress.
  let fromBlock = hexToNumber(syncProgress.start.number);

  /**
   * Handle a cache hit by fast forwarding and potentially exiting.
   * A cache hit can either be: (listed by priority)
   *   1) recovering progress from earlier invocations with different `finalized` blocks
   *   2) recovering progress from the interval cache
   */
  if (
    syncProgress.current !== undefined &&
    (syncProgress.cached === undefined ||
      hexToNumber(syncProgress.current.number) >
        hexToNumber(syncProgress.cached.number))
  ) {
    fromBlock = hexToNumber(syncProgress.current.number) + 1;
  } else if (syncProgress.cached !== undefined) {
    // `getEvents` can make progress without calling `sync`, so immediately "yield"
    yield;

    if (
      hexToNumber(syncProgress.cached.number) ===
      hexToNumber(historicalLast.number)
    ) {
      if (showLogs) {
        common.logger.info({
          service: "historical",
          msg: `Skipped historical sync for '${network.name}' because all blocks are cached.`,
        });
      }
      return;
    }

    fromBlock = hexToNumber(syncProgress.cached.number) + 1;
  }

  while (true) {
    /**
     * Select a range of blocks to sync bounded by `finalizedBlock`.
     *
     * It is important for devEx that the interval is not too large, because
     * time spent syncing ≈ time before indexing function feedback.
     */
    const interval: Interval = [
      Math.min(fromBlock, hexToNumber(historicalLast.number)),
      Math.min(fromBlock + estimateRange, hexToNumber(historicalLast.number)),
    ];

    const endClock = startClock();

    const syncBlock = await historicalSync.sync(interval);

    // Update cursor to record progress
    fromBlock = interval[1] + 1;

    if (syncBlock === undefined) {
      /**
       * `syncBlock` will be undefined if a cache hit occur in `historicalSync.sync()`.
       * If the all known blocks are synced, then update `syncProgress.current`, else
       * progress to the next iteration.
       */
      if (interval[1] === hexToNumber(historicalLast.number)) {
        syncProgress.current = historicalLast;
      } else {
        continue;
      }
    } else {
      if (interval[1] === hexToNumber(historicalLast.number)) {
        syncProgress.current = historicalLast;
      } else {
        syncProgress.current = syncBlock;
      }

      const duration = endClock();

      // Update "ponder_sync_block" metric
      common.metrics.ponder_sync_block.set(
        { network: network.name },
        hexToNumber(syncProgress.current.number),
      );

      common.metrics.ponder_historical_duration.observe(label, duration);
      common.metrics.ponder_historical_completed_blocks.inc(
        label,
        interval[1] - interval[0] + 1,
      );

      // Use the duration and interval of the last call to `sync` to update estimate
      // 25 <= estimate(new) <= estimate(prev) * 2 <= 100_000
      estimateRange = Math.min(
        Math.max(
          25,
          Math.round((1_000 * (interval[1] - interval[0])) / duration),
        ),
        estimateRange * 2,
        100_000,
      );
    }

    yield;

    if (isSyncEnd(syncProgress) || isSyncFinalized(syncProgress)) {
      return;
    }
  }
}<|MERGE_RESOLUTION|>--- conflicted
+++ resolved
@@ -1126,23 +1126,10 @@
     historicalSync.intervalsCache.entries(),
   ).flatMap(([filter, fragmentIntervals]) =>
     intervalDifference(
-<<<<<<< HEAD
       [[filter.fromBlock, Math.min(filter.toBlock, totalInterval[1])]],
-      interval,
-=======
-      [
-        [
-          filter.fromBlock ?? 0,
-          Math.min(
-            filter.toBlock ?? Number.POSITIVE_INFINITY,
-            totalInterval[1],
-          ),
-        ],
-      ],
       intervalIntersectionMany(
         fragmentIntervals.map(({ intervals }) => intervals),
       ),
->>>>>>> 549e395c
     ),
   );
 
