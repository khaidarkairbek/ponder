import { type AddressInfo, createServer } from "node:net";
import { factory } from "@/config/address.js";
import { createConfig } from "@/config/config.js";
<<<<<<< HEAD
import { createRpc } from "@/rpc/index.js";
import type { RawEvent } from "@/sync/events.js";
import type { Status } from "@/sync/index.js";
import type { Source } from "@/sync/source.js";
import type {
  SyncBlock,
  SyncCallTrace,
  SyncCreateTrace,
  SyncLog,
  SyncTransaction,
  SyncTransactionReceipt,
} from "@/types/sync.js";
import {
  encodeCheckpoint,
  maxCheckpoint,
  zeroCheckpoint,
} from "@/utils/checkpoint.js";
import {
  type Chain,
  type Hash,
  type Hex,
  encodeFunctionData,
  encodeFunctionResult,
  formatTransactionReceipt,
  hexToBigInt,
  hexToNumber,
  parseEther,
} from "viem";
import {
  http,
  checksumAddress,
  createPublicClient,
  createTestClient,
  createWalletClient,
  formatBlock,
  formatLog,
  formatTransaction,
  getAbiItem,
  slice,
  toHex,
} from "viem";
=======
import type { Network } from "@/config/networks.js";
import type { Status } from "@/sync/index.js";
import type { Address, Chain } from "viem";
import { http, createPublicClient, createTestClient, getAbiItem } from "viem";
>>>>>>> dfae9e87
import { mainnet } from "viem/chains";
import { erc20ABI, factoryABI, pairABI } from "./generated.js";

// Anvil test setup adapted from @viem/anvil `example-vitest` repository.
// https://github.com/wagmi-dev/anvil.js/tree/main/examples/example-vitest

// ID of the current test worker. Used by the `@viem/anvil` proxy server.
export const poolId = Number(process.env.VITEST_POOL_ID ?? 1);

export const anvil = {
  ...mainnet, // We are using a mainnet fork for testing.
  id: 1, // We configured our anvil instance to use `1` as the chain id (see `globalSetup.ts`);
  rpcUrls: {
    default: {
      http: [`http://127.0.0.1:8545/${poolId}`],
      webSocket: [`ws://127.0.0.1:8545/${poolId}`],
    },
    public: {
      http: [`http://127.0.0.1:8545/${poolId}`],
      webSocket: [`ws://127.0.0.1:8545/${poolId}`],
    },
  },
} as const satisfies Chain;

export const testClient = createTestClient({
  chain: anvil,
  mode: "anvil",
  transport: http(),
});

export const publicClient = createPublicClient({
  chain: anvil,
  transport: http(),
});

export const getBlockNumber = async () =>
  publicClient.getBlockNumber().then(Number);

export const getErc20ConfigAndIndexingFunctions = (params: {
  address: Address;
  includeCallTraces?: boolean;
  includeTransactionReceipts?: boolean;
}) => {
  const config = createConfig({
    networks: {
      mainnet: {
        chainId: 1,
        transport: http(`http://127.0.0.1:8545/${poolId}`),
      },
    },
    contracts: {
      Erc20: {
        abi: erc20ABI,
        network: "mainnet",
        address: params.address,
        includeCallTraces: params.includeCallTraces,
        includeTransactionReceipts: params.includeTransactionReceipts,
      },
    },
  });

  const rawIndexingFunctions = params.includeCallTraces
    ? [
        { name: "Erc20.transfer()", fn: () => {} },
        {
          name: "Erc20:Transfer(address indexed from, address indexed to, uint256 amount)",
          fn: () => {},
        },
      ]
    : [
        {
          name: "Erc20:Transfer(address indexed from, address indexed to, uint256 amount)",
          fn: () => {},
        },
      ];

  return { config, rawIndexingFunctions };
};

export const getPairWithFactoryConfigAndIndexingFunctions = (params: {
  address: Address;
  includeCallTraces?: boolean;
  includeTransactionReceipts?: boolean;
}) => {
  const config = createConfig({
    networks: {
      mainnet: {
        chainId: 1,
        transport: http(`http://127.0.0.1:8545/${poolId}`),
      },
    },
    contracts: {
      Pair: {
        abi: pairABI,
        network: "mainnet",
        address: factory({
          address: params.address,
          event: getAbiItem({ abi: factoryABI, name: "PairCreated" }),
          parameter: "pair",
        }),
        includeCallTraces: params.includeCallTraces,
        includeTransactionReceipts: params.includeTransactionReceipts,
      },
    },
  });

  const rawIndexingFunctions = params.includeCallTraces
    ? [
        { name: "Pair.swap()", fn: () => {} },
        { name: "Pair:Swap", fn: () => {} },
      ]
    : [{ name: "Pair:Swap", fn: () => {} }];

<<<<<<< HEAD
  const rpc = createRpc({
    network: networks[0]!,
    common,
  });

  return {
    networks: [mainnet],
    sources,
    rpcs: [rpc],
  };
=======
  return { config, rawIndexingFunctions };
>>>>>>> dfae9e87
};

export const getBlocksConfigAndIndexingFunctions = (params: {
  interval: number;
}) => {
  const config = createConfig({
    networks: {
      mainnet: {
        chainId: 1,
        transport: http(`http://127.0.0.1:8545/${poolId}`),
      },
    },
    blocks: {
      Blocks: {
        network: "mainnet",
        interval: params.interval,
      },
    },
  });

  const rawIndexingFunctions = [{ name: "Blocks:block", fn: () => {} }];

  return { config, rawIndexingFunctions };
};

export const getAccountsConfigAndIndexingFunctions = (params: {
  address: Address;
}) => {
  const config = createConfig({
    networks: {
      mainnet: {
        chainId: 1,
        transport: http(`http://127.0.0.1:8545/${poolId}`),
      },
    },
    accounts: {
      Accounts: {
        network: "mainnet",
        address: params.address,
      },
    },
  });

  const rawIndexingFunctions = [
    { name: "Accounts:transaction:from", fn: () => {} },
    { name: "Accounts:transaction:to", fn: () => {} },
    { name: "Accounts:transfer:from", fn: () => {} },
    { name: "Accounts:transfer:to", fn: () => {} },
  ];

  return { config, rawIndexingFunctions };
};

export const getNetwork = (params?: {
  finalityBlockCount?: number;
}) => {
  return {
    name: "mainnet",
    chainId: 1,
    chain: anvil,
    transport: http(`http://127.0.0.1:8545/${poolId}`)({ chain: anvil }),
    maxRequestsPerSecond: 50,
    pollingInterval: 1_000,
    finalityBlockCount: params?.finalityBlockCount ?? 1,
    disableCache: false,
  } satisfies Network;
};

export function getFreePort(): Promise<number> {
  return new Promise((res) => {
    const srv = createServer();
    srv.listen(0, () => {
      const port = (srv.address() as AddressInfo).port;
      srv.close(() => res(port));
    });
  });
}

export async function waitForIndexedBlock(
  port: number,
  networkName: string,
  blockNumber: number,
) {
  return new Promise((resolve, reject) => {
    const timeout = setTimeout(() => {
      clearInterval(interval);
      reject(new Error("Timed out while waiting for the indexed block."));
    }, 5_000);
    const interval = setInterval(async () => {
      const response = await fetch(`http://localhost:${port}/status`);
      if (response.status === 200) {
        const status = (await response.json()) as Status | null;
        const statusBlockNumber = status
          ? status[networkName]?.block?.number
          : undefined;
        if (
          statusBlockNumber !== undefined &&
          statusBlockNumber >= blockNumber
        ) {
          clearTimeout(timeout);
          clearInterval(interval);
          resolve(undefined);
        }
      }
    }, 20);
  });
}

export async function postGraphql(port: number, query: string) {
  const response = await fetch(`http://localhost:${port}/graphql`, {
    method: "POST",
    headers: { "Content-Type": "application/json" },
    body: JSON.stringify({ query: `query { ${query} }` }),
  });
  return response;
}

export async function getMetrics(port: number) {
  const response = await fetch(`http://localhost:${port}/metrics`);
  return await response.text();
}<|MERGE_RESOLUTION|>--- conflicted
+++ resolved
@@ -1,54 +1,10 @@
 import { type AddressInfo, createServer } from "node:net";
 import { factory } from "@/config/address.js";
 import { createConfig } from "@/config/config.js";
-<<<<<<< HEAD
-import { createRpc } from "@/rpc/index.js";
-import type { RawEvent } from "@/sync/events.js";
-import type { Status } from "@/sync/index.js";
-import type { Source } from "@/sync/source.js";
-import type {
-  SyncBlock,
-  SyncCallTrace,
-  SyncCreateTrace,
-  SyncLog,
-  SyncTransaction,
-  SyncTransactionReceipt,
-} from "@/types/sync.js";
-import {
-  encodeCheckpoint,
-  maxCheckpoint,
-  zeroCheckpoint,
-} from "@/utils/checkpoint.js";
-import {
-  type Chain,
-  type Hash,
-  type Hex,
-  encodeFunctionData,
-  encodeFunctionResult,
-  formatTransactionReceipt,
-  hexToBigInt,
-  hexToNumber,
-  parseEther,
-} from "viem";
-import {
-  http,
-  checksumAddress,
-  createPublicClient,
-  createTestClient,
-  createWalletClient,
-  formatBlock,
-  formatLog,
-  formatTransaction,
-  getAbiItem,
-  slice,
-  toHex,
-} from "viem";
-=======
 import type { Network } from "@/config/networks.js";
 import type { Status } from "@/sync/index.js";
 import type { Address, Chain } from "viem";
 import { http, createPublicClient, createTestClient, getAbiItem } from "viem";
->>>>>>> dfae9e87
 import { mainnet } from "viem/chains";
 import { erc20ABI, factoryABI, pairABI } from "./generated.js";
 
@@ -162,20 +118,7 @@
       ]
     : [{ name: "Pair:Swap", fn: () => {} }];
 
-<<<<<<< HEAD
-  const rpc = createRpc({
-    network: networks[0]!,
-    common,
-  });
-
-  return {
-    networks: [mainnet],
-    sources,
-    rpcs: [rpc],
-  };
-=======
-  return { config, rawIndexingFunctions };
->>>>>>> dfae9e87
+  return { config, rawIndexingFunctions };
 };
 
 export const getBlocksConfigAndIndexingFunctions = (params: {
