<<<<<<< HEAD
import { runCodegen } from "@/bin/utils/codegen.js";
=======
import type { IndexingBuild, SchemaBuild } from "@/build/index.js";
import { runCodegen } from "@/common/codegen.js";
import type { Common } from "@/common/common.js";
import { getAppProgress } from "@/common/metrics.js";
>>>>>>> 353d1e96
import type { Database } from "@/database/index.js";
import { createHistoricalIndexingStore } from "@/indexing-store/historical.js";
import { getMetadataStore } from "@/indexing-store/metadata.js";
import { createRealtimeIndexingStore } from "@/indexing-store/realtime.js";
import { createIndexingService } from "@/indexing/index.js";
import type { Common } from "@/internal/common.js";
import type { Event, IndexingBuild, SchemaBuild } from "@/internal/types.js";
import { createSyncStore } from "@/sync-store/index.js";
import { decodeEvents } from "@/sync/events.js";
import { type RealtimeEvent, createSync, splitEvents } from "@/sync/index.js";
import {
  decodeCheckpoint,
  encodeCheckpoint,
  zeroCheckpoint,
} from "@/utils/checkpoint.js";
import { formatEta, formatPercentage } from "@/utils/format.js";
import { never } from "@/utils/never.js";
import { createQueue } from "@ponder/common";

/** Starts the sync and indexing services for the specified build. */
export async function run({
  common,
  schemaBuild,
  indexingBuild,
  database,
  onFatalError,
  onReloadableError,
}: {
  common: Common;
  schemaBuild: SchemaBuild;
  indexingBuild: IndexingBuild;
  database: Database;
  onFatalError: (error: Error) => void;
  onReloadableError: (error: Error) => void;
}) {
  let isKilled = false;

  const { checkpoint: initialCheckpoint } =
    await database.prepareNamespace(indexingBuild);

  const syncStore = createSyncStore({ common, database });

  const metadataStore = getMetadataStore({ database });

  // This can be a long-running operation, so it's best to do it after
  // starting the server so the app can become responsive more quickly.
  await database.migrateSync();

  runCodegen({ common });

  // Note: can throw
  const sync = await createSync({
    common,
    indexingBuild,
    syncStore,
    // Note: this is not great because it references the
    // `realtimeQueue` which isn't defined yet
    onRealtimeEvent: (realtimeEvent) => {
      return realtimeQueue.add(realtimeEvent);
    },
    onFatalError,
    initialCheckpoint,
  });

  const handleEvents = async (events: Event[], checkpoint: string) => {
    if (events.length === 0) return { status: "success" } as const;

    indexingService.updateTotalSeconds(decodeCheckpoint(checkpoint));

    return await indexingService.processEvents({ events });
  };

  const realtimeQueue = createQueue({
    initialStart: true,
    browser: false,
    concurrency: 1,
    worker: async (event: RealtimeEvent) => {
      switch (event.type) {
        case "block": {
          // Events must be run block-by-block, so that `database.complete` can accurately
          // update the temporary `checkpoint` value set in the trigger.
          for (const events of splitEvents(event.events)) {
            const result = await handleEvents(
              decodeEvents(common, indexingBuild.sources, events),
              event.checkpoint,
            );

            if (result.status === "error") onReloadableError(result.error);

            // Set reorg table `checkpoint` column for newly inserted rows.
            await database.complete({ checkpoint: event.checkpoint });
          }

          await metadataStore.setStatus(event.status);

          break;
        }
        case "reorg":
          await database.removeTriggers();
          await database.revert({ checkpoint: event.checkpoint });
          await database.createTriggers();

          break;

        case "finalize":
          await database.finalize({ checkpoint: event.checkpoint });
          break;

        default:
          never(event);
      }
    },
  });

  const indexingService = createIndexingService({
    common,
    indexingBuild,
    sync,
  });

  const historicalIndexingStore = createHistoricalIndexingStore({
    common,
    schemaBuild,
    database,
    initialCheckpoint,
  });

  indexingService.setIndexingStore(historicalIndexingStore);

  await metadataStore.setStatus(sync.getStatus());

  const start = async () => {
    // If the initial checkpoint is zero, we need to run setup events.
    if (encodeCheckpoint(zeroCheckpoint) === initialCheckpoint) {
      const result = await indexingService.processSetupEvents({
        sources: indexingBuild.sources,
        networks: indexingBuild.networks,
      });
      if (result.status === "killed") {
        return;
      } else if (result.status === "error") {
        onReloadableError(result.error);
        return;
      }
    }

    // Track the last processed checkpoint, used to set metrics
    let end: string | undefined;
    let lastFlush = Date.now();

    // Run historical indexing until complete.
    for await (const { events, checkpoint } of sync.getEvents()) {
      end = checkpoint;

      const decodedEvents = decodeEvents(common, indexingBuild.sources, events);
      const result = await handleEvents(decodedEvents, checkpoint);

      // underlying metrics collection is actually synchronous
      // https://github.com/siimon/prom-client/blob/master/lib/histogram.js#L102-L125
      const { eta, progress } = await getAppProgress(common.metrics);
      if (events.length > 0) {
        if (eta === undefined || progress === undefined) {
          common.logger.info({
            service: "app",
            msg: `Indexed ${events.length} events`,
          });
        } else {
          common.logger.info({
            service: "app",
            msg: `Indexed ${events.length} events with ${formatPercentage(progress)} complete and ${formatEta(eta)} remaining`,
          });
        }
      }

      // Persist the indexing store to the db if it is too full. The `finalized`
      // checkpoint is used as a mutex. Any rows in the reorg table that may
      // have been written because of raw sql access are deleted. Also must truncate
      // the reorg tables that may have been written because of raw sql access.
      if (
        (historicalIndexingStore.isCacheFull() && events.length > 0) ||
        (common.options.command === "dev" &&
          lastFlush + 5_000 < Date.now() &&
          events.length > 0)
      ) {
        if (historicalIndexingStore.isCacheFull()) {
          common.logger.debug({
            service: "indexing",
            msg: `Indexing cache has exceeded ${common.options.indexingCacheMaxBytes} MB limit, starting flush`,
          });
        } else {
          common.logger.debug({
            service: "indexing",
            msg: "Dev server periodic flush triggered, starting flush",
          });
        }

        await database.finalize({
          checkpoint: encodeCheckpoint(zeroCheckpoint),
        });
        await historicalIndexingStore.flush();
        await database.complete({
          checkpoint: encodeCheckpoint(zeroCheckpoint),
        });
        await database.finalize({
          checkpoint: events[events.length - 1]!.checkpoint,
        });
        lastFlush = Date.now();

        common.logger.debug({
          service: "indexing",
          msg: "Completed flush",
        });
      }

      await metadataStore.setStatus(sync.getStatus());
      if (result.status === "killed") {
        return;
      } else if (result.status === "error") {
        onReloadableError(result.error);
        return;
      }
    }

    if (isKilled) return;

    // Persist the indexing store to the db. The `finalized`
    // checkpoint is used as a mutex. Any rows in the reorg table that may
    // have been written because of raw sql access are deleted. Also must truncate
    // the reorg tables that may have been written because of raw sql access.

    common.logger.debug({
      service: "indexing",
      msg: "Completed all historical events, starting final flush",
    });

    await database.finalize({ checkpoint: encodeCheckpoint(zeroCheckpoint) });
    await historicalIndexingStore.flush();
    await database.complete({ checkpoint: encodeCheckpoint(zeroCheckpoint) });
    await database.finalize({ checkpoint: sync.getFinalizedCheckpoint() });

    // Manually update metrics to fix a UI bug that occurs when the end
    // checkpoint is between the last processed event and the finalized
    // checkpoint.
    const start = sync.getStartCheckpoint();
    common.metrics.ponder_indexing_completed_seconds.set(
      decodeCheckpoint(end ?? start).blockTimestamp -
        decodeCheckpoint(start).blockTimestamp,
    );
    common.metrics.ponder_indexing_total_seconds.set(
      decodeCheckpoint(end ?? start).blockTimestamp -
        decodeCheckpoint(start).blockTimestamp,
    );
    common.metrics.ponder_indexing_completed_timestamp.set(
      decodeCheckpoint(end ?? start).blockTimestamp,
    );

    // Become healthy
    common.logger.info({
      service: "indexing",
      msg: "Completed historical indexing",
    });

    await database.createIndexes();
    await database.createTriggers();

    indexingService.setIndexingStore(
      createRealtimeIndexingStore({
        common,
        schemaBuild,
        database,
      }),
    );

    await sync.startRealtime();

    await metadataStore.setStatus(sync.getStatus());

    common.logger.info({
      service: "server",
      msg: "Started responding as healthy",
    });
  };

  const startPromise = start();

  return async () => {
    isKilled = true;
    indexingService.kill();
    await sync.kill();
    realtimeQueue.pause();
    realtimeQueue.clear();
    await realtimeQueue.onIdle();
    await startPromise;
    await database.unlock();
  };
}<|MERGE_RESOLUTION|>--- conflicted
+++ resolved
@@ -1,17 +1,11 @@
-<<<<<<< HEAD
 import { runCodegen } from "@/bin/utils/codegen.js";
-=======
-import type { IndexingBuild, SchemaBuild } from "@/build/index.js";
-import { runCodegen } from "@/common/codegen.js";
-import type { Common } from "@/common/common.js";
-import { getAppProgress } from "@/common/metrics.js";
->>>>>>> 353d1e96
 import type { Database } from "@/database/index.js";
 import { createHistoricalIndexingStore } from "@/indexing-store/historical.js";
 import { getMetadataStore } from "@/indexing-store/metadata.js";
 import { createRealtimeIndexingStore } from "@/indexing-store/realtime.js";
 import { createIndexingService } from "@/indexing/index.js";
 import type { Common } from "@/internal/common.js";
+import { getAppProgress } from "@/internal/metrics.js";
 import type { Event, IndexingBuild, SchemaBuild } from "@/internal/types.js";
 import { createSyncStore } from "@/sync-store/index.js";
 import { decodeEvents } from "@/sync/events.js";
