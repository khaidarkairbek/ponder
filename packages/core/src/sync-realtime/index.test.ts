import { ALICE, BOB } from "@/_test/constants.js";
import { erc20ABI } from "@/_test/generated.js";
import {
  setupAnvil,
  setupCommon,
  setupDatabaseServices,
  setupIsolatedDatabase,
} from "@/_test/setup.js";
<<<<<<< HEAD
import { getRawRPCData, testClient } from "@/_test/utils.js";
import type { Rpc } from "@/rpc/index.js";
import type { SyncTrace } from "@/types/sync.js";
=======
import {
  createPair,
  deployErc20,
  deployFactory,
  mintErc20,
  swapPair,
  transferErc20,
  transferEth,
} from "@/_test/simulate.js";
import {
  getAccountsConfigAndIndexingFunctions,
  getBlocksConfigAndIndexingFunctions,
  getErc20ConfigAndIndexingFunctions,
  getNetwork,
  getPairWithFactoryConfigAndIndexingFunctions,
  testClient,
} from "@/_test/utils.js";
import { buildConfigAndIndexingFunctions } from "@/build/configAndIndexingFunctions.js";
import type { LogFactory, LogFilter } from "@/sync/source.js";
import { createRequestQueue } from "@/utils/requestQueue.js";
>>>>>>> dfae9e87
import { _eth_getBlockByNumber } from "@/utils/rpc.js";
import {
  encodeFunctionData,
  encodeFunctionResult,
  parseEther,
  toHex,
} from "viem";
import { beforeEach, expect, test, vi } from "vitest";
import { type RealtimeSyncEvent, createRealtimeSync } from "./index.js";

beforeEach(setupCommon);
beforeEach(setupAnvil);
beforeEach(setupIsolatedDatabase);

<<<<<<< HEAD
// Helper function used to spoof "trace_filter" requests
// because they aren't supported by foundry.
const getRpc = async (rpc: Rpc) => {
  const rpcData = await getRawRPCData();

  return {
    ...rpc,
    request: (request: any) => {
      if (request.method === "trace_block") {
        const blockNumber = request.params[0];
        const traces: SyncTrace[] =
          blockNumber === rpcData.block1.block.number
            ? rpcData.block1.callTraces
            : blockNumber === rpcData.block2.block.number
              ? rpcData.block2.callTraces
              : blockNumber === rpcData.block3.block.number
                ? rpcData.block3.callTraces
                : blockNumber === rpcData.block4.block.number
                  ? rpcData.block4.callTraces
                  : rpcData.block5.callTraces;

        return Promise.resolve(traces);
      } else return rpc.request(request);
    },
  } as Rpc;
};

test("createRealtimeSyncService()", async (context) => {
  const { common, networks, rpcs, sources } = context;
=======
test("createRealtimeSyncService()", async (context) => {
  const { common } = context;
>>>>>>> dfae9e87
  const { cleanup } = await setupDatabaseServices(context);

  const network = getNetwork();
  const requestQueue = createRequestQueue({
    network,
    common: context.common,
  });

  const { config, rawIndexingFunctions } = getBlocksConfigAndIndexingFunctions({
    interval: 1,
  });
  const { sources } = await buildConfigAndIndexingFunctions({
    config,
    rawIndexingFunctions,
  });

  const realtimeSync = createRealtimeSync({
    common,
<<<<<<< HEAD
    network: networks[0],
    rpc: rpcs[0],
=======
    network,
    requestQueue,
>>>>>>> dfae9e87
    sources,
    onEvent: vi.fn(),
    onFatalError: vi.fn(),
  });

  expect(realtimeSync).toBeDefined();

  await cleanup();
});

test("start() handles block", async (context) => {
<<<<<<< HEAD
  const { common, networks, rpcs, sources } = context;
  const { cleanup } = await setupDatabaseServices(context);

  const finalizedBlock = await _eth_getBlockByNumber(rpcs[0], {
    blockNumber: 4,
=======
  const { common } = context;
  const { cleanup } = await setupDatabaseServices(context);

  const network = getNetwork();
  const requestQueue = createRequestQueue({
    network,
    common: context.common,
>>>>>>> dfae9e87
  });

  const { config, rawIndexingFunctions } = getBlocksConfigAndIndexingFunctions({
    interval: 1,
  });
  const { sources } = await buildConfigAndIndexingFunctions({
    config,
    rawIndexingFunctions,
  });

  const finalizedBlock = await _eth_getBlockByNumber(requestQueue, {
    blockNumber: 0,
  });

  await testClient.mine({ blocks: 1 });

  const realtimeSync = createRealtimeSync({
    common,
<<<<<<< HEAD
    network: networks[0],
    rpc: await getRpc(rpcs[0]),
=======
    network,
    requestQueue,
>>>>>>> dfae9e87
    sources,
    onEvent: vi.fn(),
    onFatalError: vi.fn(),
  });

  const queue = await realtimeSync.start({
    syncProgress: { finalized: finalizedBlock },
    initialChildAddresses: new Map(),
  });
  await queue.onIdle();

  expect(realtimeSync.unfinalizedBlocks).toHaveLength(1);

  await realtimeSync.kill();

  await cleanup();
});

test("start() no-op when receiving same block twice", async (context) => {
<<<<<<< HEAD
  const { common, networks, rpcs, sources } = context;
  const { cleanup } = await setupDatabaseServices(context);

  const finalizedBlock = await _eth_getBlockByNumber(rpcs[0], {
    blockNumber: 4,
=======
  const { common } = context;
  const { cleanup } = await setupDatabaseServices(context);

  const network = getNetwork();
  const requestQueue = createRequestQueue({
    network,
    common: context.common,
  });

  const { config, rawIndexingFunctions } = getBlocksConfigAndIndexingFunctions({
    interval: 1,
  });
  const { sources } = await buildConfigAndIndexingFunctions({
    config,
    rawIndexingFunctions,
  });

  const finalizedBlock = await _eth_getBlockByNumber(requestQueue, {
    blockNumber: 0,
>>>>>>> dfae9e87
  });

  await testClient.mine({ blocks: 1 });

  const realtimeSync = createRealtimeSync({
    common,
<<<<<<< HEAD
    network: networks[0],
    rpc: await getRpc(rpcs[0]),
=======
    network,
    requestQueue,
>>>>>>> dfae9e87
    sources,
    onEvent: vi.fn(),
    onFatalError: vi.fn(),
  });

  const queue = await realtimeSync.start({
    syncProgress: { finalized: finalizedBlock },
    initialChildAddresses: new Map(),
  });
  await queue.onIdle();

<<<<<<< HEAD
  await _eth_getBlockByNumber(rpcs[0], { blockNumber: 5 }).then(
=======
  await _eth_getBlockByNumber(requestQueue, { blockNumber: 1 }).then(
>>>>>>> dfae9e87
    // @ts-ignore
    (block) => queue.add({ block }),
  );

  await queue.onIdle();

  expect(realtimeSync.unfinalizedBlocks).toHaveLength(1);

  await realtimeSync.kill();

  await cleanup();
});

test("start() gets missing block", async (context) => {
<<<<<<< HEAD
  const { common, networks, rpcs, sources } = context;
  const { cleanup } = await setupDatabaseServices(context);

  const finalizedBlock = await _eth_getBlockByNumber(rpcs[0], {
=======
  const { common } = context;
  const { cleanup } = await setupDatabaseServices(context);

  const network = getNetwork({ finalityBlockCount: 2 });
  const requestQueue = createRequestQueue({
    network,
    common: context.common,
  });

  const { config, rawIndexingFunctions } = getBlocksConfigAndIndexingFunctions({
    interval: 1,
  });
  const { sources } = await buildConfigAndIndexingFunctions({
    config,
    rawIndexingFunctions,
  });

  const finalizedBlock = await _eth_getBlockByNumber(requestQueue, {
>>>>>>> dfae9e87
    blockNumber: 0,
  });

  await testClient.mine({ blocks: 2 });

  const realtimeSync = createRealtimeSync({
    common,
<<<<<<< HEAD
    network: networks[0],
    rpc: await getRpc(rpcs[0]),
=======
    network,
    requestQueue,
>>>>>>> dfae9e87
    sources,
    onEvent: vi.fn(),
    onFatalError: vi.fn(),
  });

  const queue = await realtimeSync.start({
    syncProgress: { finalized: finalizedBlock },
    initialChildAddresses: new Map(),
  });

  await queue.onIdle();

  expect(realtimeSync.unfinalizedBlocks).toHaveLength(2);

  await realtimeSync.kill();

  await cleanup();
});

test("start() retries on error", async (context) => {
<<<<<<< HEAD
  const { common, networks, rpcs, sources } = context;
  const { cleanup } = await setupDatabaseServices(context);

  const finalizedBlock = await _eth_getBlockByNumber(rpcs[0], {
    blockNumber: 0,
  });

  const rpc = await getRpc(rpcs[0]);
=======
  const { common } = context;
  const { cleanup } = await setupDatabaseServices(context);

  const network = getNetwork({ finalityBlockCount: 2 });
  const requestQueue = createRequestQueue({
    network,
    common: context.common,
  });

  const { config, rawIndexingFunctions } = getBlocksConfigAndIndexingFunctions({
    interval: 1,
  });
  const { sources } = await buildConfigAndIndexingFunctions({
    config,
    rawIndexingFunctions,
  });

  const finalizedBlock = await _eth_getBlockByNumber(requestQueue, {
    blockNumber: 0,
  });

  await testClient.mine({ blocks: 1 });
>>>>>>> dfae9e87

  const requestSpy = vi.spyOn(rpc, "request");

  const realtimeSync = createRealtimeSync({
    common,
<<<<<<< HEAD
    network: networks[0],
    rpc,
=======
    network,
    requestQueue,
>>>>>>> dfae9e87
    sources,
    onEvent: vi.fn(),
    onFatalError: vi.fn(),
  });

  requestSpy.mockRejectedValueOnce(new Error());

  const queue = await realtimeSync.start({
    syncProgress: { finalized: finalizedBlock },
    initialChildAddresses: new Map(),
  });

  await queue.onIdle();

  expect(realtimeSync.unfinalizedBlocks).toHaveLength(0);

  await realtimeSync.kill();

  await cleanup();
});

test("kill()", async (context) => {
<<<<<<< HEAD
  const { common, networks, rpcs, sources } = context;
  const { cleanup } = await setupDatabaseServices(context);

  const finalizedBlock = await _eth_getBlockByNumber(rpcs[0], {
    blockNumber: 3,
=======
  const { common } = context;
  const { cleanup } = await setupDatabaseServices(context);

  const network = getNetwork({ finalityBlockCount: 2 });
  const requestQueue = createRequestQueue({
    network,
    common: context.common,
  });

  const { config, rawIndexingFunctions } = getBlocksConfigAndIndexingFunctions({
    interval: 1,
  });
  const { sources } = await buildConfigAndIndexingFunctions({
    config,
    rawIndexingFunctions,
  });

  const finalizedBlock = await _eth_getBlockByNumber(requestQueue, {
    blockNumber: 0,
>>>>>>> dfae9e87
  });

  await testClient.mine({ blocks: 2 });

  const realtimeSync = createRealtimeSync({
    common,
<<<<<<< HEAD
    network: networks[0],
    rpc: await getRpc(rpcs[0]),
=======
    network,
    requestQueue,
>>>>>>> dfae9e87
    sources,
    onEvent: vi.fn(),
    onFatalError: vi.fn(),
  });

  await realtimeSync.start({
    syncProgress: { finalized: finalizedBlock },
    initialChildAddresses: new Map(),
  });

  await realtimeSync.kill();

  expect(realtimeSync.unfinalizedBlocks).toHaveLength(0);

  await cleanup();
});

<<<<<<< HEAD
test("handleBlock() block event", async (context) => {
  const { common, networks, rpcs, sources } = context;
=======
test("handleBlock() block event with log", async (context) => {
  const { common } = context;
>>>>>>> dfae9e87
  const { cleanup } = await setupDatabaseServices(context);

  const network = getNetwork({ finalityBlockCount: 2 });
  const requestQueue = createRequestQueue({
    network,
    common: context.common,
  });

  const { address } = await deployErc20({ sender: ALICE });
  await mintErc20({
    erc20: address,
    to: ALICE,
    amount: parseEther("1"),
    sender: ALICE,
  });

  const { config, rawIndexingFunctions } = getErc20ConfigAndIndexingFunctions({
    address,
  });
  const { sources } = await buildConfigAndIndexingFunctions({
    config,
    rawIndexingFunctions,
  });

  const data: Extract<RealtimeSyncEvent, { type: "block" }>[] = [];

  const onEvent = vi.fn(async (_data) => {
    data.push(_data);
  });

<<<<<<< HEAD
  const finalizedBlock = await _eth_getBlockByNumber(rpcs[0], {
=======
  const finalizedBlock = await _eth_getBlockByNumber(requestQueue, {
    blockNumber: 1,
  });

  const realtimeSync = createRealtimeSync({
    common,
    network,
    requestQueue,
    sources,
    onEvent,
    onFatalError: vi.fn(),
  });

  const queue = await realtimeSync.start({
    syncProgress: { finalized: finalizedBlock },
    initialChildAddresses: new Map(),
  });
  await queue.onIdle();

  expect(realtimeSync.unfinalizedBlocks).toHaveLength(1);

  expect(onEvent).toHaveBeenCalledTimes(1);
  expect(onEvent).toHaveBeenCalledWith({
    type: "block",
    hasMatchedFilter: true,
    block: expect.any(Object),
    logs: expect.any(Object),
    factoryLogs: expect.any(Object),
    transactions: expect.any(Object),
    traces: expect.any(Object),
    transactionReceipts: expect.any(Object),
  });

  expect(data[0]?.block.number).toBe("0x2");
  expect(data[0]?.logs).toHaveLength(1);
  expect(data[0]?.traces).toHaveLength(0);
  expect(data[0]?.transactions).toHaveLength(1);

  await realtimeSync.kill();

  await cleanup();
});

test("handleBlock() block event with log factory", async (context) => {
  const { common } = context;
  const { cleanup } = await setupDatabaseServices(context);

  const network = getNetwork({ finalityBlockCount: 2 });
  const requestQueue = createRequestQueue({
    network,
    common: context.common,
  });

  const { address } = await deployFactory({ sender: ALICE });
  const { result: pair } = await createPair({
    factory: address,
    sender: ALICE,
  });
  await swapPair({
    pair,
    amount0Out: 1n,
    amount1Out: 1n,
    to: ALICE,
    sender: ALICE,
  });

  const { config, rawIndexingFunctions } =
    getPairWithFactoryConfigAndIndexingFunctions({
      address,
    });
  const { sources } = await buildConfigAndIndexingFunctions({
    config,
    rawIndexingFunctions,
  });

  const filter = sources[0]!.filter as LogFilter<LogFactory>;

  const data: Extract<RealtimeSyncEvent, { type: "block" }>[] = [];

  const onEvent = vi.fn(async (_data) => {
    data.push(_data);
  });

  const finalizedBlock = await _eth_getBlockByNumber(requestQueue, {
    blockNumber: 1,
  });

  const realtimeSync = createRealtimeSync({
    common,
    network,
    requestQueue,
    sources,
    onEvent,
    onFatalError: vi.fn(),
  });

  const queue = await realtimeSync.start({
    syncProgress: { finalized: finalizedBlock },
    initialChildAddresses: new Map([[filter.address, new Set()]]),
  });
  await queue.onIdle();

  expect(realtimeSync.unfinalizedBlocks).toHaveLength(2);

  expect(onEvent).toHaveBeenCalledTimes(2);
  expect(onEvent).toHaveBeenCalledWith({
    type: "block",
    hasMatchedFilter: true,
    block: expect.any(Object),
    logs: expect.any(Object),
    factoryLogs: expect.any(Object),
    transactions: expect.any(Object),
    traces: expect.any(Object),
    transactionReceipts: expect.any(Object),
  });

  expect(data[0]?.block.number).toBe("0x2");
  expect(data[1]?.block.number).toBe("0x3");

  expect(data[0]?.logs).toHaveLength(0);
  expect(data[1]?.logs).toHaveLength(1);

  expect(data[0]?.factoryLogs).toHaveLength(1);
  expect(data[1]?.factoryLogs).toHaveLength(0);

  expect(data[0]?.traces).toHaveLength(0);
  expect(data[1]?.traces).toHaveLength(0);

  expect(data[0]?.transactions).toHaveLength(0);
  expect(data[1]?.transactions).toHaveLength(1);

  await realtimeSync.kill();

  await cleanup();
});

test("handleBlock() block event with block", async (context) => {
  const { common } = context;
  const { cleanup } = await setupDatabaseServices(context);

  const network = getNetwork({ finalityBlockCount: 2 });
  const requestQueue = createRequestQueue({
    network,
    common: context.common,
  });

  const { config, rawIndexingFunctions } = getBlocksConfigAndIndexingFunctions({
    interval: 1,
  });
  const { sources } = await buildConfigAndIndexingFunctions({
    config,
    rawIndexingFunctions,
  });

  const data: Extract<RealtimeSyncEvent, { type: "block" }>[] = [];

  const onEvent = vi.fn(async (_data) => {
    data.push(_data);
  });

  const finalizedBlock = await _eth_getBlockByNumber(requestQueue, {
>>>>>>> dfae9e87
    blockNumber: 0,
  });

  const realtimeSync = createRealtimeSync({
    common,
<<<<<<< HEAD
    network: networks[0],
    rpc: await getRpc(rpcs[0]),
=======
    network,
    requestQueue,
>>>>>>> dfae9e87
    sources,
    onEvent,
    onFatalError: vi.fn(),
  });

  await testClient.mine({ blocks: 1 });

  const queue = await realtimeSync.start({
    syncProgress: { finalized: finalizedBlock },
    initialChildAddresses: new Map(),
  });
  await queue.onIdle();

  expect(realtimeSync.unfinalizedBlocks).toHaveLength(1);

  expect(onEvent).toHaveBeenCalledTimes(1);
  expect(onEvent).toHaveBeenCalledWith({
    type: "block",
    hasMatchedFilter: true,
    block: expect.any(Object),
    logs: expect.any(Object),
    factoryLogs: expect.any(Object),
    transactions: expect.any(Object),
    traces: expect.any(Object),
    transactionReceipts: expect.any(Object),
  });

  expect(data[0]?.block.number).toBe("0x1");
  expect(data[0]?.logs).toHaveLength(0);
  expect(data[0]?.traces).toHaveLength(0);
  expect(data[0]?.transactions).toHaveLength(0);

  await realtimeSync.kill();

  await cleanup();
});

test("handleBlock() block event with transaction", async (context) => {
  const { common } = context;
  const { cleanup } = await setupDatabaseServices(context);

  const network = getNetwork({ finalityBlockCount: 2 });
  const requestQueue = createRequestQueue({
    network,
    common: context.common,
  });

  await transferEth({
    to: BOB,
    amount: parseEther("1"),
    sender: ALICE,
  });

  const { config, rawIndexingFunctions } =
    getAccountsConfigAndIndexingFunctions({
      address: ALICE,
    });
  const { sources } = await buildConfigAndIndexingFunctions({
    config,
    rawIndexingFunctions,
  });

  const data: Extract<RealtimeSyncEvent, { type: "block" }>[] = [];

  const onEvent = vi.fn(async (_data) => {
    data.push(_data);
  });

  const finalizedBlock = await _eth_getBlockByNumber(requestQueue, {
    blockNumber: 0,
  });

  const realtimeSync = createRealtimeSync({
    common,
    network,
    requestQueue,
    sources: sources.filter(({ filter }) => filter.type === "transaction"),
    onEvent,
    onFatalError: vi.fn(),
  });

  const queue = await realtimeSync.start({
    syncProgress: { finalized: finalizedBlock },
    initialChildAddresses: new Map(),
  });
  await queue.onIdle();

  expect(realtimeSync.unfinalizedBlocks).toHaveLength(1);

  expect(onEvent).toHaveBeenCalledTimes(1);
  expect(onEvent).toHaveBeenCalledWith({
    type: "block",
    hasMatchedFilter: true,
    block: expect.any(Object),
    logs: expect.any(Object),
    factoryLogs: expect.any(Object),
    transactions: expect.any(Object),
    traces: expect.any(Object),
    transactionReceipts: expect.any(Object),
  });

  expect(data[0]?.block.number).toBe("0x1");
  expect(data[0]?.logs).toHaveLength(0);
  expect(data[0]?.traces).toHaveLength(0);
  expect(data[0]?.transactions).toHaveLength(1);
  expect(data[0]?.transactionReceipts).toHaveLength(1);

  await realtimeSync.kill();

  await cleanup();
});

test("handleBlock() block event with transfer", async (context) => {
  const { common } = context;
  const { cleanup } = await setupDatabaseServices(context);

  const network = getNetwork({ finalityBlockCount: 2 });
  const requestQueue = createRequestQueue({
    network,
    common: context.common,
  });

  const { hash } = await transferEth({
    to: BOB,
    amount: parseEther("1"),
    sender: ALICE,
  });

  const { config, rawIndexingFunctions } =
    getAccountsConfigAndIndexingFunctions({
      address: ALICE,
    });
  const { sources } = await buildConfigAndIndexingFunctions({
    config,
    rawIndexingFunctions,
  });

  const request = async (request: any) => {
    if (request.method === "debug_traceBlockByHash") {
      return Promise.resolve([
        {
          txHash: hash,
          result: {
            type: "CALL",
            from: ALICE,
            to: BOB,
            gas: "0x0",
            gasUsed: "0x0",
            input: "0x0",
            output: "0x0",
            value: toHex(parseEther("1")),
          },
        },
      ]);
    }

    return requestQueue.request(request);
  };

  const data: Extract<RealtimeSyncEvent, { type: "block" }>[] = [];

  const onEvent = vi.fn(async (_data) => {
    data.push(_data);
  });

  const finalizedBlock = await _eth_getBlockByNumber(requestQueue, {
    blockNumber: 0,
  });

  const realtimeSync = createRealtimeSync({
    common,
    network,
    requestQueue: {
      ...requestQueue,
      // @ts-ignore
      request,
    },
    sources,
    onEvent,
    onFatalError: vi.fn(),
  });

  const queue = await realtimeSync.start({
    syncProgress: { finalized: finalizedBlock },
    initialChildAddresses: new Map(),
  });
  await queue.onIdle();

  expect(realtimeSync.unfinalizedBlocks).toHaveLength(1);

  expect(onEvent).toHaveBeenCalledTimes(1);
  expect(onEvent).toHaveBeenCalledWith({
    type: "block",
    hasMatchedFilter: true,
    block: expect.any(Object),
    logs: expect.any(Object),
    factoryLogs: expect.any(Object),
    transactions: expect.any(Object),
    traces: expect.any(Object),
    transactionReceipts: expect.any(Object),
  });

  expect(data[0]?.block.number).toBe("0x1");
  expect(data[0]?.logs).toHaveLength(0);
  expect(data[0]?.traces).toHaveLength(1);
  expect(data[0]?.transactions).toHaveLength(1);
  expect(data[0]?.transactionReceipts).toHaveLength(1);

  await realtimeSync.kill();

  await cleanup();
});

test("handleBlock() block event with trace", async (context) => {
  const { common } = context;
  const { cleanup } = await setupDatabaseServices(context);

  const network = getNetwork({ finalityBlockCount: 2 });
  const requestQueue = createRequestQueue({
    network,
    common: context.common,
  });

  const { address } = await deployErc20({ sender: ALICE });
  await mintErc20({
    erc20: address,
    to: ALICE,
    amount: parseEther("1"),
    sender: ALICE,
  });
  await transferErc20({
    erc20: address,
    to: BOB,
    amount: parseEther("1"),
    sender: ALICE,
  });

  const block2 = await _eth_getBlockByNumber(requestQueue, {
    blockNumber: 2,
  });

  const block3 = await _eth_getBlockByNumber(requestQueue, {
    blockNumber: 3,
  });

  const { config, rawIndexingFunctions } = getErc20ConfigAndIndexingFunctions({
    address,
    includeCallTraces: true,
  });
  const { sources } = await buildConfigAndIndexingFunctions({
    config,
    rawIndexingFunctions,
  });

  const request = async (request: any) => {
    if (request.method === "debug_traceBlockByHash") {
      if (request.params[0] === block2.hash) {
        return Promise.resolve([
          {
            txHash: block2.transactions[0]!.hash,
            result: {
              type: "CREATE",
              from: ALICE,
              gas: "0x0",
              gasUsed: "0x0",
              input: "0x0",
              value: "0x0",
            },
          },
        ]);
      }

      if (request.params[0] === block3.hash) {
        return Promise.resolve([
          {
            txHash: block3.transactions[0]!.hash,
            result: {
              type: "CALL",
              from: ALICE,
              to: address,
              gas: "0x0",
              gasUsed: "0x0",
              input: encodeFunctionData({
                abi: erc20ABI,
                functionName: "transfer",
                args: [BOB, parseEther("1")],
              }),
              output: encodeFunctionResult({
                abi: erc20ABI,
                functionName: "transfer",
                result: true,
              }),
              value: "0x0",
            },
          },
        ]);
      }

      return Promise.resolve([]);
    }

    return requestQueue.request(request);
  };

  const data: Extract<RealtimeSyncEvent, { type: "block" }>[] = [];

  const onEvent = vi.fn(async (_data) => {
    data.push(_data);
  });

  const finalizedBlock = await _eth_getBlockByNumber(requestQueue, {
    blockNumber: 1,
  });

  const realtimeSync = createRealtimeSync({
    common,
    network,
    requestQueue: {
      ...requestQueue,
      // @ts-ignore
      request,
    },
    sources,
    onEvent,
    onFatalError: vi.fn(),
  });

  const queue = await realtimeSync.start({
    syncProgress: { finalized: finalizedBlock },
    initialChildAddresses: new Map(),
  });
  await queue.onIdle();

  expect(realtimeSync.unfinalizedBlocks).toHaveLength(2);

  expect(onEvent).toHaveBeenCalledTimes(2);
  expect(onEvent).toHaveBeenCalledWith({
    type: "block",
    hasMatchedFilter: true,
    block: expect.any(Object),
    logs: expect.any(Object),
    factoryLogs: expect.any(Object),
    transactions: expect.any(Object),
    traces: expect.any(Object),
    transactionReceipts: expect.any(Object),
  });

  expect(data[0]?.block.number).toBe("0x2");
  expect(data[1]?.block.number).toBe("0x3");

  expect(data[0]?.logs).toHaveLength(1);
  expect(data[1]?.logs).toHaveLength(1);

  expect(data[0]?.traces).toHaveLength(0);
  expect(data[1]?.traces).toHaveLength(1);

  expect(data[0]?.transactions).toHaveLength(1);
  expect(data[1]?.transactions).toHaveLength(1);

  expect(data[0]?.transactionReceipts).toHaveLength(0);
  expect(data[1]?.transactionReceipts).toHaveLength(0);

  await realtimeSync.kill();

  await cleanup();
});

test("handleBlock() finalize event", async (context) => {
<<<<<<< HEAD
  const { common, networks, rpcs, sources } = context;
  const { cleanup } = await setupDatabaseServices(context);

  const finalizedBlock = await _eth_getBlockByNumber(rpcs[0], {
=======
  const { common } = context;
  const { cleanup } = await setupDatabaseServices(context);

  const network = getNetwork({ finalityBlockCount: 2 });
  const requestQueue = createRequestQueue({
    network,
    common: context.common,
  });

  const { config, rawIndexingFunctions } = getBlocksConfigAndIndexingFunctions({
    interval: 1,
  });
  const { sources } = await buildConfigAndIndexingFunctions({
    config,
    rawIndexingFunctions,
  });

  const finalizedBlock = await _eth_getBlockByNumber(requestQueue, {
>>>>>>> dfae9e87
    blockNumber: 0,
  });

  const data: Extract<RealtimeSyncEvent, { type: "finalize" }>[] = [];

  const onEvent = vi.fn(async (_data) => {
    if (_data.type === "finalize") data.push(_data);
  });

  const realtimeSync = createRealtimeSync({
    common,
<<<<<<< HEAD
    network: networks[0],
    rpc: await getRpc(rpcs[0]),
=======
    network,
    requestQueue,
>>>>>>> dfae9e87
    sources,
    onEvent,
    onFatalError: vi.fn(),
  });

  await testClient.mine({ blocks: 4 });

  const queue = await realtimeSync.start({
    syncProgress: { finalized: finalizedBlock },
    initialChildAddresses: new Map(),
  });
  await queue.onIdle();

  expect(onEvent).toHaveBeenCalledWith({
    type: "finalize",
    block: expect.any(Object),
  });

  expect(realtimeSync.unfinalizedBlocks).toHaveLength(2);

  expect(data[0]?.block.number).toBe("0x2");

  await realtimeSync.kill();

  await cleanup();
});

test("handleReorg() finds common ancestor", async (context) => {
<<<<<<< HEAD
  const { common, networks, rpcs, sources } = context;
  const { cleanup } = await setupDatabaseServices(context);

  const finalizedBlock = await _eth_getBlockByNumber(rpcs[0], {
    blockNumber: 0,
=======
  const { common } = context;
  const { cleanup } = await setupDatabaseServices(context);

  const network = getNetwork({ finalityBlockCount: 2 });
  const requestQueue = createRequestQueue({
    network,
    common: context.common,
  });

  const { config, rawIndexingFunctions } = getBlocksConfigAndIndexingFunctions({
    interval: 1,
  });
  const { sources } = await buildConfigAndIndexingFunctions({
    config,
    rawIndexingFunctions,
>>>>>>> dfae9e87
  });

  const onEvent = vi.fn();

  const finalizedBlock = await _eth_getBlockByNumber(requestQueue, {
    blockNumber: 0,
  });

  const realtimeSync = createRealtimeSync({
    common,
<<<<<<< HEAD
    network: networks[0],
    rpc: await getRpc(rpcs[0]),
=======
    network,
    requestQueue,
>>>>>>> dfae9e87
    sources,
    onEvent,
    onFatalError: vi.fn(),
  });

  await testClient.mine({ blocks: 3 });

  const queue = await realtimeSync.start({
    syncProgress: { finalized: finalizedBlock },
    initialChildAddresses: new Map(),
  });

<<<<<<< HEAD
  await _eth_getBlockByNumber(rpcs[0], { blockNumber: 3 }).then(
=======
  await _eth_getBlockByNumber(requestQueue, { blockNumber: 2 }).then(
>>>>>>> dfae9e87
    // @ts-ignore
    (block) => queue.add({ block }),
  );
  await queue.onIdle();

  expect(onEvent).toHaveBeenCalledWith({
    type: "reorg",
    block: expect.any(Object),
    reorgedBlocks: [expect.any(Object), expect.any(Object)],
  });

  expect(realtimeSync.unfinalizedBlocks).toHaveLength(1);

  await realtimeSync.kill();

  await cleanup();
});

test("handleReorg() throws error for deep reorg", async (context) => {
<<<<<<< HEAD
  const { common, networks, rpcs, sources } = context;
  const { cleanup } = await setupDatabaseServices(context);

  const finalizedBlock = await _eth_getBlockByNumber(rpcs[0], {
=======
  const { common } = context;
  const { cleanup } = await setupDatabaseServices(context);

  const network = getNetwork({ finalityBlockCount: 2 });
  const requestQueue = createRequestQueue({
    network,
    common: context.common,
  });

  const { config, rawIndexingFunctions } = getBlocksConfigAndIndexingFunctions({
    interval: 1,
  });
  const { sources } = await buildConfigAndIndexingFunctions({
    config,
    rawIndexingFunctions,
  });

  const finalizedBlock = await _eth_getBlockByNumber(requestQueue, {
>>>>>>> dfae9e87
    blockNumber: 0,
  });

  const realtimeSync = createRealtimeSync({
    common,
<<<<<<< HEAD
    network: networks[0],
    rpc: await getRpc(rpcs[0]),
=======
    network,
    requestQueue,
>>>>>>> dfae9e87
    sources,
    onEvent: vi.fn(),
    onFatalError: vi.fn(),
  });

  await testClient.mine({ blocks: 3 });

  const queue = await realtimeSync.start({
    syncProgress: { finalized: finalizedBlock },
    initialChildAddresses: new Map(),
  });
  await queue.onIdle();

<<<<<<< HEAD
  const block = await _eth_getBlockByNumber(rpcs[0], {
    blockNumber: 5,
=======
  const block = await _eth_getBlockByNumber(requestQueue, {
    blockNumber: 3,
>>>>>>> dfae9e87
  });

  // @ts-ignore
  await queue.add({
    block: {
      ...block,
      number: "0x4",
      hash: "0x0000000000000000000000000000000000000000000000000000000000000000",
      parentHash: realtimeSync.unfinalizedBlocks[1]!.hash,
    },
  });

  expect(realtimeSync.unfinalizedBlocks).toHaveLength(0);

  await realtimeSync.kill();

  await cleanup();
});<|MERGE_RESOLUTION|>--- conflicted
+++ resolved
@@ -6,11 +6,6 @@
   setupDatabaseServices,
   setupIsolatedDatabase,
 } from "@/_test/setup.js";
-<<<<<<< HEAD
-import { getRawRPCData, testClient } from "@/_test/utils.js";
-import type { Rpc } from "@/rpc/index.js";
-import type { SyncTrace } from "@/types/sync.js";
-=======
 import {
   createPair,
   deployErc20,
@@ -29,9 +24,8 @@
   testClient,
 } from "@/_test/utils.js";
 import { buildConfigAndIndexingFunctions } from "@/build/configAndIndexingFunctions.js";
+import { createRpc } from "@/rpc/index.js";
 import type { LogFactory, LogFilter } from "@/sync/source.js";
-import { createRequestQueue } from "@/utils/requestQueue.js";
->>>>>>> dfae9e87
 import { _eth_getBlockByNumber } from "@/utils/rpc.js";
 import {
   encodeFunctionData,
@@ -46,44 +40,12 @@
 beforeEach(setupAnvil);
 beforeEach(setupIsolatedDatabase);
 
-<<<<<<< HEAD
-// Helper function used to spoof "trace_filter" requests
-// because they aren't supported by foundry.
-const getRpc = async (rpc: Rpc) => {
-  const rpcData = await getRawRPCData();
-
-  return {
-    ...rpc,
-    request: (request: any) => {
-      if (request.method === "trace_block") {
-        const blockNumber = request.params[0];
-        const traces: SyncTrace[] =
-          blockNumber === rpcData.block1.block.number
-            ? rpcData.block1.callTraces
-            : blockNumber === rpcData.block2.block.number
-              ? rpcData.block2.callTraces
-              : blockNumber === rpcData.block3.block.number
-                ? rpcData.block3.callTraces
-                : blockNumber === rpcData.block4.block.number
-                  ? rpcData.block4.callTraces
-                  : rpcData.block5.callTraces;
-
-        return Promise.resolve(traces);
-      } else return rpc.request(request);
-    },
-  } as Rpc;
-};
-
 test("createRealtimeSyncService()", async (context) => {
-  const { common, networks, rpcs, sources } = context;
-=======
-test("createRealtimeSyncService()", async (context) => {
-  const { common } = context;
->>>>>>> dfae9e87
+  const { common } = context;
   const { cleanup } = await setupDatabaseServices(context);
 
   const network = getNetwork();
-  const requestQueue = createRequestQueue({
+  const rpc = createRpc({
     network,
     common: context.common,
   });
@@ -98,13 +60,8 @@
 
   const realtimeSync = createRealtimeSync({
     common,
-<<<<<<< HEAD
-    network: networks[0],
-    rpc: rpcs[0],
-=======
-    network,
-    requestQueue,
->>>>>>> dfae9e87
+    network,
+    rpc,
     sources,
     onEvent: vi.fn(),
     onFatalError: vi.fn(),
@@ -116,21 +73,13 @@
 });
 
 test("start() handles block", async (context) => {
-<<<<<<< HEAD
-  const { common, networks, rpcs, sources } = context;
-  const { cleanup } = await setupDatabaseServices(context);
-
-  const finalizedBlock = await _eth_getBlockByNumber(rpcs[0], {
-    blockNumber: 4,
-=======
   const { common } = context;
   const { cleanup } = await setupDatabaseServices(context);
 
   const network = getNetwork();
-  const requestQueue = createRequestQueue({
-    network,
-    common: context.common,
->>>>>>> dfae9e87
+  const rpc = createRpc({
+    network,
+    common: context.common,
   });
 
   const { config, rawIndexingFunctions } = getBlocksConfigAndIndexingFunctions({
@@ -141,7 +90,7 @@
     rawIndexingFunctions,
   });
 
-  const finalizedBlock = await _eth_getBlockByNumber(requestQueue, {
+  const finalizedBlock = await _eth_getBlockByNumber(rpc, {
     blockNumber: 0,
   });
 
@@ -149,13 +98,8 @@
 
   const realtimeSync = createRealtimeSync({
     common,
-<<<<<<< HEAD
-    network: networks[0],
-    rpc: await getRpc(rpcs[0]),
-=======
-    network,
-    requestQueue,
->>>>>>> dfae9e87
+    network,
+    rpc,
     sources,
     onEvent: vi.fn(),
     onFatalError: vi.fn(),
@@ -175,18 +119,11 @@
 });
 
 test("start() no-op when receiving same block twice", async (context) => {
-<<<<<<< HEAD
-  const { common, networks, rpcs, sources } = context;
-  const { cleanup } = await setupDatabaseServices(context);
-
-  const finalizedBlock = await _eth_getBlockByNumber(rpcs[0], {
-    blockNumber: 4,
-=======
   const { common } = context;
   const { cleanup } = await setupDatabaseServices(context);
 
   const network = getNetwork();
-  const requestQueue = createRequestQueue({
+  const rpc = createRpc({
     network,
     common: context.common,
   });
@@ -199,22 +136,16 @@
     rawIndexingFunctions,
   });
 
-  const finalizedBlock = await _eth_getBlockByNumber(requestQueue, {
+  const finalizedBlock = await _eth_getBlockByNumber(rpc, {
     blockNumber: 0,
->>>>>>> dfae9e87
   });
 
   await testClient.mine({ blocks: 1 });
 
   const realtimeSync = createRealtimeSync({
     common,
-<<<<<<< HEAD
-    network: networks[0],
-    rpc: await getRpc(rpcs[0]),
-=======
-    network,
-    requestQueue,
->>>>>>> dfae9e87
+    network,
+    rpc,
     sources,
     onEvent: vi.fn(),
     onFatalError: vi.fn(),
@@ -226,11 +157,7 @@
   });
   await queue.onIdle();
 
-<<<<<<< HEAD
-  await _eth_getBlockByNumber(rpcs[0], { blockNumber: 5 }).then(
-=======
-  await _eth_getBlockByNumber(requestQueue, { blockNumber: 1 }).then(
->>>>>>> dfae9e87
+  await _eth_getBlockByNumber(rpc, { blockNumber: 1 }).then(
     // @ts-ignore
     (block) => queue.add({ block }),
   );
@@ -245,17 +172,11 @@
 });
 
 test("start() gets missing block", async (context) => {
-<<<<<<< HEAD
-  const { common, networks, rpcs, sources } = context;
-  const { cleanup } = await setupDatabaseServices(context);
-
-  const finalizedBlock = await _eth_getBlockByNumber(rpcs[0], {
-=======
-  const { common } = context;
-  const { cleanup } = await setupDatabaseServices(context);
-
-  const network = getNetwork({ finalityBlockCount: 2 });
-  const requestQueue = createRequestQueue({
+  const { common } = context;
+  const { cleanup } = await setupDatabaseServices(context);
+
+  const network = getNetwork({ finalityBlockCount: 2 });
+  const rpc = createRpc({
     network,
     common: context.common,
   });
@@ -268,8 +189,7 @@
     rawIndexingFunctions,
   });
 
-  const finalizedBlock = await _eth_getBlockByNumber(requestQueue, {
->>>>>>> dfae9e87
+  const finalizedBlock = await _eth_getBlockByNumber(rpc, {
     blockNumber: 0,
   });
 
@@ -277,13 +197,8 @@
 
   const realtimeSync = createRealtimeSync({
     common,
-<<<<<<< HEAD
-    network: networks[0],
-    rpc: await getRpc(rpcs[0]),
-=======
-    network,
-    requestQueue,
->>>>>>> dfae9e87
+    network,
+    rpc,
     sources,
     onEvent: vi.fn(),
     onFatalError: vi.fn(),
@@ -304,21 +219,11 @@
 });
 
 test("start() retries on error", async (context) => {
-<<<<<<< HEAD
-  const { common, networks, rpcs, sources } = context;
-  const { cleanup } = await setupDatabaseServices(context);
-
-  const finalizedBlock = await _eth_getBlockByNumber(rpcs[0], {
-    blockNumber: 0,
-  });
-
-  const rpc = await getRpc(rpcs[0]);
-=======
-  const { common } = context;
-  const { cleanup } = await setupDatabaseServices(context);
-
-  const network = getNetwork({ finalityBlockCount: 2 });
-  const requestQueue = createRequestQueue({
+  const { common } = context;
+  const { cleanup } = await setupDatabaseServices(context);
+
+  const network = getNetwork({ finalityBlockCount: 2 });
+  const rpc = createRpc({
     network,
     common: context.common,
   });
@@ -331,24 +236,18 @@
     rawIndexingFunctions,
   });
 
-  const finalizedBlock = await _eth_getBlockByNumber(requestQueue, {
+  const finalizedBlock = await _eth_getBlockByNumber(rpc, {
     blockNumber: 0,
   });
 
   await testClient.mine({ blocks: 1 });
->>>>>>> dfae9e87
 
   const requestSpy = vi.spyOn(rpc, "request");
 
   const realtimeSync = createRealtimeSync({
     common,
-<<<<<<< HEAD
-    network: networks[0],
-    rpc,
-=======
-    network,
-    requestQueue,
->>>>>>> dfae9e87
+    network,
+    rpc,
     sources,
     onEvent: vi.fn(),
     onFatalError: vi.fn(),
@@ -371,18 +270,11 @@
 });
 
 test("kill()", async (context) => {
-<<<<<<< HEAD
-  const { common, networks, rpcs, sources } = context;
-  const { cleanup } = await setupDatabaseServices(context);
-
-  const finalizedBlock = await _eth_getBlockByNumber(rpcs[0], {
-    blockNumber: 3,
-=======
-  const { common } = context;
-  const { cleanup } = await setupDatabaseServices(context);
-
-  const network = getNetwork({ finalityBlockCount: 2 });
-  const requestQueue = createRequestQueue({
+  const { common } = context;
+  const { cleanup } = await setupDatabaseServices(context);
+
+  const network = getNetwork({ finalityBlockCount: 2 });
+  const rpc = createRpc({
     network,
     common: context.common,
   });
@@ -395,22 +287,16 @@
     rawIndexingFunctions,
   });
 
-  const finalizedBlock = await _eth_getBlockByNumber(requestQueue, {
+  const finalizedBlock = await _eth_getBlockByNumber(rpc, {
     blockNumber: 0,
->>>>>>> dfae9e87
   });
 
   await testClient.mine({ blocks: 2 });
 
   const realtimeSync = createRealtimeSync({
     common,
-<<<<<<< HEAD
-    network: networks[0],
-    rpc: await getRpc(rpcs[0]),
-=======
-    network,
-    requestQueue,
->>>>>>> dfae9e87
+    network,
+    rpc,
     sources,
     onEvent: vi.fn(),
     onFatalError: vi.fn(),
@@ -428,17 +314,12 @@
   await cleanup();
 });
 
-<<<<<<< HEAD
-test("handleBlock() block event", async (context) => {
-  const { common, networks, rpcs, sources } = context;
-=======
 test("handleBlock() block event with log", async (context) => {
   const { common } = context;
->>>>>>> dfae9e87
-  const { cleanup } = await setupDatabaseServices(context);
-
-  const network = getNetwork({ finalityBlockCount: 2 });
-  const requestQueue = createRequestQueue({
+  const { cleanup } = await setupDatabaseServices(context);
+
+  const network = getNetwork({ finalityBlockCount: 2 });
+  const rpc = createRpc({
     network,
     common: context.common,
   });
@@ -465,17 +346,14 @@
     data.push(_data);
   });
 
-<<<<<<< HEAD
-  const finalizedBlock = await _eth_getBlockByNumber(rpcs[0], {
-=======
-  const finalizedBlock = await _eth_getBlockByNumber(requestQueue, {
+  const finalizedBlock = await _eth_getBlockByNumber(rpc, {
     blockNumber: 1,
   });
 
   const realtimeSync = createRealtimeSync({
     common,
     network,
-    requestQueue,
+    rpc,
     sources,
     onEvent,
     onFatalError: vi.fn(),
@@ -516,7 +394,7 @@
   const { cleanup } = await setupDatabaseServices(context);
 
   const network = getNetwork({ finalityBlockCount: 2 });
-  const requestQueue = createRequestQueue({
+  const rpc = createRpc({
     network,
     common: context.common,
   });
@@ -551,14 +429,14 @@
     data.push(_data);
   });
 
-  const finalizedBlock = await _eth_getBlockByNumber(requestQueue, {
+  const finalizedBlock = await _eth_getBlockByNumber(rpc, {
     blockNumber: 1,
   });
 
   const realtimeSync = createRealtimeSync({
     common,
     network,
-    requestQueue,
+    rpc,
     sources,
     onEvent,
     onFatalError: vi.fn(),
@@ -609,7 +487,7 @@
   const { cleanup } = await setupDatabaseServices(context);
 
   const network = getNetwork({ finalityBlockCount: 2 });
-  const requestQueue = createRequestQueue({
+  const rpc = createRpc({
     network,
     common: context.common,
   });
@@ -628,20 +506,14 @@
     data.push(_data);
   });
 
-  const finalizedBlock = await _eth_getBlockByNumber(requestQueue, {
->>>>>>> dfae9e87
+  const finalizedBlock = await _eth_getBlockByNumber(rpc, {
     blockNumber: 0,
   });
 
   const realtimeSync = createRealtimeSync({
     common,
-<<<<<<< HEAD
-    network: networks[0],
-    rpc: await getRpc(rpcs[0]),
-=======
-    network,
-    requestQueue,
->>>>>>> dfae9e87
+    network,
+    rpc,
     sources,
     onEvent,
     onFatalError: vi.fn(),
@@ -684,7 +556,7 @@
   const { cleanup } = await setupDatabaseServices(context);
 
   const network = getNetwork({ finalityBlockCount: 2 });
-  const requestQueue = createRequestQueue({
+  const rpc = createRpc({
     network,
     common: context.common,
   });
@@ -710,14 +582,14 @@
     data.push(_data);
   });
 
-  const finalizedBlock = await _eth_getBlockByNumber(requestQueue, {
+  const finalizedBlock = await _eth_getBlockByNumber(rpc, {
     blockNumber: 0,
   });
 
   const realtimeSync = createRealtimeSync({
     common,
     network,
-    requestQueue,
+    rpc,
     sources: sources.filter(({ filter }) => filter.type === "transaction"),
     onEvent,
     onFatalError: vi.fn(),
@@ -759,7 +631,7 @@
   const { cleanup } = await setupDatabaseServices(context);
 
   const network = getNetwork({ finalityBlockCount: 2 });
-  const requestQueue = createRequestQueue({
+  const rpc = createRpc({
     network,
     common: context.common,
   });
@@ -798,7 +670,7 @@
       ]);
     }
 
-    return requestQueue.request(request);
+    return rpc.request(request);
   };
 
   const data: Extract<RealtimeSyncEvent, { type: "block" }>[] = [];
@@ -807,15 +679,15 @@
     data.push(_data);
   });
 
-  const finalizedBlock = await _eth_getBlockByNumber(requestQueue, {
+  const finalizedBlock = await _eth_getBlockByNumber(rpc, {
     blockNumber: 0,
   });
 
   const realtimeSync = createRealtimeSync({
     common,
     network,
-    requestQueue: {
-      ...requestQueue,
+    rpc: {
+      ...rpc,
       // @ts-ignore
       request,
     },
@@ -860,7 +732,7 @@
   const { cleanup } = await setupDatabaseServices(context);
 
   const network = getNetwork({ finalityBlockCount: 2 });
-  const requestQueue = createRequestQueue({
+  const rpc = createRpc({
     network,
     common: context.common,
   });
@@ -879,11 +751,11 @@
     sender: ALICE,
   });
 
-  const block2 = await _eth_getBlockByNumber(requestQueue, {
+  const block2 = await _eth_getBlockByNumber(rpc, {
     blockNumber: 2,
   });
 
-  const block3 = await _eth_getBlockByNumber(requestQueue, {
+  const block3 = await _eth_getBlockByNumber(rpc, {
     blockNumber: 3,
   });
 
@@ -943,7 +815,7 @@
       return Promise.resolve([]);
     }
 
-    return requestQueue.request(request);
+    return rpc.request(request);
   };
 
   const data: Extract<RealtimeSyncEvent, { type: "block" }>[] = [];
@@ -952,15 +824,15 @@
     data.push(_data);
   });
 
-  const finalizedBlock = await _eth_getBlockByNumber(requestQueue, {
+  const finalizedBlock = await _eth_getBlockByNumber(rpc, {
     blockNumber: 1,
   });
 
   const realtimeSync = createRealtimeSync({
     common,
     network,
-    requestQueue: {
-      ...requestQueue,
+    rpc: {
+      ...rpc,
       // @ts-ignore
       request,
     },
@@ -1010,17 +882,11 @@
 });
 
 test("handleBlock() finalize event", async (context) => {
-<<<<<<< HEAD
-  const { common, networks, rpcs, sources } = context;
-  const { cleanup } = await setupDatabaseServices(context);
-
-  const finalizedBlock = await _eth_getBlockByNumber(rpcs[0], {
-=======
-  const { common } = context;
-  const { cleanup } = await setupDatabaseServices(context);
-
-  const network = getNetwork({ finalityBlockCount: 2 });
-  const requestQueue = createRequestQueue({
+  const { common } = context;
+  const { cleanup } = await setupDatabaseServices(context);
+
+  const network = getNetwork({ finalityBlockCount: 2 });
+  const rpc = createRpc({
     network,
     common: context.common,
   });
@@ -1033,8 +899,7 @@
     rawIndexingFunctions,
   });
 
-  const finalizedBlock = await _eth_getBlockByNumber(requestQueue, {
->>>>>>> dfae9e87
+  const finalizedBlock = await _eth_getBlockByNumber(rpc, {
     blockNumber: 0,
   });
 
@@ -1046,13 +911,8 @@
 
   const realtimeSync = createRealtimeSync({
     common,
-<<<<<<< HEAD
-    network: networks[0],
-    rpc: await getRpc(rpcs[0]),
-=======
-    network,
-    requestQueue,
->>>>>>> dfae9e87
+    network,
+    rpc,
     sources,
     onEvent,
     onFatalError: vi.fn(),
@@ -1081,18 +941,11 @@
 });
 
 test("handleReorg() finds common ancestor", async (context) => {
-<<<<<<< HEAD
-  const { common, networks, rpcs, sources } = context;
-  const { cleanup } = await setupDatabaseServices(context);
-
-  const finalizedBlock = await _eth_getBlockByNumber(rpcs[0], {
-    blockNumber: 0,
-=======
-  const { common } = context;
-  const { cleanup } = await setupDatabaseServices(context);
-
-  const network = getNetwork({ finalityBlockCount: 2 });
-  const requestQueue = createRequestQueue({
+  const { common } = context;
+  const { cleanup } = await setupDatabaseServices(context);
+
+  const network = getNetwork({ finalityBlockCount: 2 });
+  const rpc = createRpc({
     network,
     common: context.common,
   });
@@ -1103,24 +956,18 @@
   const { sources } = await buildConfigAndIndexingFunctions({
     config,
     rawIndexingFunctions,
->>>>>>> dfae9e87
   });
 
   const onEvent = vi.fn();
 
-  const finalizedBlock = await _eth_getBlockByNumber(requestQueue, {
+  const finalizedBlock = await _eth_getBlockByNumber(rpc, {
     blockNumber: 0,
   });
 
   const realtimeSync = createRealtimeSync({
     common,
-<<<<<<< HEAD
-    network: networks[0],
-    rpc: await getRpc(rpcs[0]),
-=======
-    network,
-    requestQueue,
->>>>>>> dfae9e87
+    network,
+    rpc,
     sources,
     onEvent,
     onFatalError: vi.fn(),
@@ -1133,11 +980,7 @@
     initialChildAddresses: new Map(),
   });
 
-<<<<<<< HEAD
-  await _eth_getBlockByNumber(rpcs[0], { blockNumber: 3 }).then(
-=======
-  await _eth_getBlockByNumber(requestQueue, { blockNumber: 2 }).then(
->>>>>>> dfae9e87
+  await _eth_getBlockByNumber(rpc, { blockNumber: 2 }).then(
     // @ts-ignore
     (block) => queue.add({ block }),
   );
@@ -1157,17 +1000,11 @@
 });
 
 test("handleReorg() throws error for deep reorg", async (context) => {
-<<<<<<< HEAD
-  const { common, networks, rpcs, sources } = context;
-  const { cleanup } = await setupDatabaseServices(context);
-
-  const finalizedBlock = await _eth_getBlockByNumber(rpcs[0], {
-=======
-  const { common } = context;
-  const { cleanup } = await setupDatabaseServices(context);
-
-  const network = getNetwork({ finalityBlockCount: 2 });
-  const requestQueue = createRequestQueue({
+  const { common } = context;
+  const { cleanup } = await setupDatabaseServices(context);
+
+  const network = getNetwork({ finalityBlockCount: 2 });
+  const rpc = createRpc({
     network,
     common: context.common,
   });
@@ -1180,20 +1017,14 @@
     rawIndexingFunctions,
   });
 
-  const finalizedBlock = await _eth_getBlockByNumber(requestQueue, {
->>>>>>> dfae9e87
+  const finalizedBlock = await _eth_getBlockByNumber(rpc, {
     blockNumber: 0,
   });
 
   const realtimeSync = createRealtimeSync({
     common,
-<<<<<<< HEAD
-    network: networks[0],
-    rpc: await getRpc(rpcs[0]),
-=======
-    network,
-    requestQueue,
->>>>>>> dfae9e87
+    network,
+    rpc,
     sources,
     onEvent: vi.fn(),
     onFatalError: vi.fn(),
@@ -1207,13 +1038,8 @@
   });
   await queue.onIdle();
 
-<<<<<<< HEAD
-  const block = await _eth_getBlockByNumber(rpcs[0], {
-    blockNumber: 5,
-=======
-  const block = await _eth_getBlockByNumber(requestQueue, {
+  const block = await _eth_getBlockByNumber(rpc, {
     blockNumber: 3,
->>>>>>> dfae9e87
   });
 
   // @ts-ignore
