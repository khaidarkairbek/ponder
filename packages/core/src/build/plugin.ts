import type { Common } from "@/internal/common.js";
import type { Plugin } from "vite";

const virtualModule = () => `export const ponder = {
  fns: [],
  on(name, fn) {
    this.fns.push({ name, fn });
  },
};
`;

const schemaModule = (
  schemaPath: string,
) => `import * as schema from "${schemaPath}";
export * from "${schemaPath}";
export default schema;
`;

const apiModule = () => `export const db = global.PONDER_READONLY_DB;
`;

export const vitePluginPonder = (options: Common["options"]): Plugin => {
  // On Windows, options.schemaFile is a Windows-style path. We need to convert it to a
  // Unix-style path for codegen, because TS import paths are Unix-style even on Windows.
  const schemaPath = options.schemaFile.replace(/\\/g, "/");

  return {
    name: "ponder",
    load: (id) => {
      if (id === "ponder:registry") return virtualModule();
<<<<<<< HEAD
      if (id === "ponder:schema") return schemaModule(options.schemaFile);
      if (id === "ponder:api") return apiModule();
=======
      if (id === "ponder:schema") return schemaModule(schemaPath);
>>>>>>> 3b85faa9
      return null;
    },
  };
};<|MERGE_RESOLUTION|>--- conflicted
+++ resolved
@@ -28,12 +28,8 @@
     name: "ponder",
     load: (id) => {
       if (id === "ponder:registry") return virtualModule();
-<<<<<<< HEAD
-      if (id === "ponder:schema") return schemaModule(options.schemaFile);
+      if (id === "ponder:schema") return schemaModule(schemaPath);
       if (id === "ponder:api") return apiModule();
-=======
-      if (id === "ponder:schema") return schemaModule(schemaPath);
->>>>>>> 3b85faa9
       return null;
     },
   };
