--- conflicted
+++ resolved
@@ -64,23 +64,13 @@
 > = {
   type: "log";
   chainId: number;
-<<<<<<< HEAD
-  address: factory extends Factory ? factory : Address | Address[] | undefined;
-  topic0: LogTopic | undefined;
-  topic1: LogTopic | undefined;
-  topic2: LogTopic | undefined;
-  topic3: LogTopic | undefined;
-  fromBlock: number;
-  toBlock: number;
-=======
   address: FilterAddress<factory>;
   topic0: LogTopic;
   topic1: LogTopic;
   topic2: LogTopic;
   topic3: LogTopic;
-  fromBlock: number | undefined;
-  toBlock: number | undefined;
->>>>>>> 549e395c
+  fromBlock: number;
+  toBlock: number;
   include:
     | (
         | `block.${keyof Block}`
