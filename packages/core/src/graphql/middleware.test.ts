--- conflicted
+++ resolved
@@ -24,24 +24,10 @@
     })),
   };
 
-<<<<<<< HEAD
   const { database, indexingStore, cleanup } = await setupDatabaseServices(
     context,
     { schema },
   );
-=======
-  const graphqlSchema = buildGraphQLSchema(schema);
-
-  const { database, indexingStore, metadataStore, cleanup } =
-    await setupDatabaseServices(context, { schema });
-
-  const contextMiddleware = createMiddleware(async (c, next) => {
-    c.set("metadataStore", metadataStore);
-    c.set("graphqlSchema", graphqlSchema);
-    c.set("db", database.qb.drizzleReadonly);
-    await next();
-  });
->>>>>>> 5e5c98aa
 
   await indexingStore.insert(schema.table).values({
     id: "0",
@@ -55,7 +41,7 @@
 
   const app = new Hono().use(
     "/graphql",
-    graphql({ schema, db: database.drizzle }),
+    graphql({ schema, db: database.qb.drizzleReadonly }),
   );
 
   const response = await app.request("/graphql", {
@@ -112,28 +98,13 @@
     })),
   };
 
-<<<<<<< HEAD
-  const { database, cleanup } = await setupDatabaseServices(context, {
-    schema,
-=======
-  const graphqlSchema = buildGraphQLSchema(schema);
-
-  const { database, metadataStore, cleanup } = await setupDatabaseServices(
-    context,
-    { schema },
-  );
-
-  const contextMiddleware = createMiddleware(async (c, next) => {
-    c.set("metadataStore", metadataStore);
-    c.set("graphqlSchema", graphqlSchema);
-    c.set("db", database.qb.drizzleReadonly);
-    await next();
->>>>>>> 5e5c98aa
-  });
-
-  const app = new Hono().use(
-    "/graphql",
-    graphql({ schema, db: database.drizzle }),
+  const { database, cleanup } = await setupDatabaseServices(context, {
+    schema,
+  });
+
+  const app = new Hono().use(
+    "/graphql",
+    graphql({ schema, db: database.qb.drizzleReadonly }),
   );
 
   const response = await app.request("/graphql", {
@@ -172,28 +143,16 @@
     })),
   };
 
-<<<<<<< HEAD
-  const { database, cleanup } = await setupDatabaseServices(context, {
-    schema,
-=======
-  const graphqlSchema = buildGraphQLSchema(schema);
-
-  const { database, metadataStore, cleanup } = await setupDatabaseServices(
-    context,
-    { schema },
-  );
-
-  const contextMiddleware = createMiddleware(async (c, next) => {
-    c.set("metadataStore", metadataStore);
-    c.set("graphqlSchema", graphqlSchema);
-    c.set("db", database.qb.drizzleReadonly);
-    await next();
->>>>>>> 5e5c98aa
-  });
-
-  const app = new Hono().use(
-    "/graphql",
-    graphql({ schema, db: database.drizzle }, { maxOperationTokens: 3 }),
+  const { database, cleanup } = await setupDatabaseServices(context, {
+    schema,
+  });
+
+  const app = new Hono().use(
+    "/graphql",
+    graphql(
+      { schema, db: database.qb.drizzleReadonly },
+      { maxOperationTokens: 3 },
+    ),
   );
 
   const response = await app.request("/graphql", {
@@ -236,28 +195,16 @@
     })),
   };
 
-<<<<<<< HEAD
-  const { database, cleanup } = await setupDatabaseServices(context, {
-    schema,
-=======
-  const graphqlSchema = buildGraphQLSchema(schema);
-
-  const { database, metadataStore, cleanup } = await setupDatabaseServices(
-    context,
-    { schema },
-  );
-
-  const contextMiddleware = createMiddleware(async (c, next) => {
-    c.set("metadataStore", metadataStore);
-    c.set("graphqlSchema", graphqlSchema);
-    c.set("db", database.qb.drizzleReadonly);
-    await next();
->>>>>>> 5e5c98aa
-  });
-
-  const app = new Hono().use(
-    "/graphql",
-    graphql({ schema, db: database.drizzle }, { maxOperationDepth: 5 }),
+  const { database, cleanup } = await setupDatabaseServices(context, {
+    schema,
+  });
+
+  const app = new Hono().use(
+    "/graphql",
+    graphql(
+      { schema, db: database.qb.drizzleReadonly },
+      { maxOperationDepth: 5 },
+    ),
   );
 
   const response = await app.request("/graphql", {
@@ -300,28 +247,16 @@
     })),
   };
 
-<<<<<<< HEAD
-  const { database, cleanup } = await setupDatabaseServices(context, {
-    schema,
-=======
-  const graphqlSchema = buildGraphQLSchema(schema);
-
-  const { database, metadataStore, cleanup } = await setupDatabaseServices(
-    context,
-    { schema },
-  );
-
-  const contextMiddleware = createMiddleware(async (c, next) => {
-    c.set("metadataStore", metadataStore);
-    c.set("graphqlSchema", graphqlSchema);
-    c.set("db", database.qb.drizzleReadonly);
-    await next();
->>>>>>> 5e5c98aa
-  });
-
-  const app = new Hono().use(
-    "/graphql",
-    graphql({ schema, db: database.drizzle }, { maxOperationAliases: 2 }),
+  const { database, cleanup } = await setupDatabaseServices(context, {
+    schema,
+  });
+
+  const app = new Hono().use(
+    "/graphql",
+    graphql(
+      { schema, db: database.qb.drizzleReadonly },
+      { maxOperationAliases: 2 },
+    ),
   );
 
   const response = await app.request("/graphql", {
@@ -370,26 +305,16 @@
 test("graphQLMiddleware interactive", async (context) => {
   const schema = {};
 
-<<<<<<< HEAD
-  const { database, cleanup } = await setupDatabaseServices(context, {
-    schema,
-=======
-  const { database, metadataStore, cleanup } = await setupDatabaseServices(
-    context,
-    { schema },
-  );
-
-  const contextMiddleware = createMiddleware(async (c, next) => {
-    c.set("metadataStore", metadataStore);
-    c.set("graphqlSchema", graphqlSchema);
-    c.set("db", database.qb.drizzleReadonly);
-    await next();
->>>>>>> 5e5c98aa
-  });
-
-  const app = new Hono().use(
-    "/graphql",
-    graphql({ schema, db: database.drizzle }, { maxOperationAliases: 2 }),
+  const { database, cleanup } = await setupDatabaseServices(context, {
+    schema,
+  });
+
+  const app = new Hono().use(
+    "/graphql",
+    graphql(
+      { schema, db: database.qb.drizzleReadonly },
+      { maxOperationAliases: 2 },
+    ),
   );
 
   const response = await app.request("/graphql");
