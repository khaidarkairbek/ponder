import type { Common } from "@/common/common.js";
import { NonRetryableError } from "@/common/errors.js";
import type { Network } from "@/config/networks.js";
import { type Queue, createQueue } from "@ponder/common";
import {
  type GetLogsRetryHelperParameters,
  getLogsRetryHelper,
} from "@ponder/utils";
import {
  BlockNotFoundError,
  type EIP1193Parameters,
  type FallbackTransport,
  HttpRequestError,
  InternalRpcError,
  InvalidInputRpcError,
  LimitExceededRpcError,
  type PublicRpcSchema,
  type RpcError,
  type Transport,
  type WebSocketTransport,
  isHex,
} from "viem";
import { startClock } from "../utils/timer.js";
import { wait } from "../utils/wait.js";

type RequestReturnType<
  method extends EIP1193Parameters<PublicRpcSchema>["method"],
> = Extract<PublicRpcSchema[number], { Method: method }>["ReturnType"];

export type Rpc = {
  request: <TParameters extends EIP1193Parameters<PublicRpcSchema>>(
    parameters: TParameters,
  ) => Promise<RequestReturnType<TParameters["method"]>>;
  subscribe: (params: SubscribeParameters) => Promise<SubscribeReturnType>;
};

type ResolvedWebSocketTransport = Omit<
  ReturnType<WebSocketTransport>,
  "value"
> & {
  value: NonNullable<ReturnType<WebSocketTransport>["value"]>;
};

export type SubscribeParameters = Parameters<
  ResolvedWebSocketTransport["value"]["subscribe"]
>[0] & {
  method: "eth_subscribe";
};

export type SubscribeReturnType = Awaited<
  ReturnType<ResolvedWebSocketTransport["value"]["subscribe"]>
>;

const RETRY_COUNT = 9;
const BASE_DURATION = 125;

export const createRpc = ({
  network,
  common,
}: {
  network: Network;
  common: Common;
}): Rpc => {
  const withRetry = async <
    T extends EIP1193Parameters<PublicRpcSchema> | SubscribeParameters,
  >({
    fn,
    request,
  }: {
    fn: (request: T) => Promise<unknown>;
    request: T;
  }) => {
    for (let i = 0; i <= RETRY_COUNT; i++) {
      try {
        return await fn(request);
      } catch (_error) {
        const error = _error as Error;

        if (
          request.method === "eth_getLogs" &&
          isHex(request.params[0].fromBlock) &&
          isHex(request.params[0].toBlock)
        ) {
          const getLogsErrorResponse = getLogsRetryHelper({
            params: request.params as GetLogsRetryHelperParameters["params"],
            error: error as RpcError,
          });

          if (getLogsErrorResponse.shouldRetry === true) throw error;
        }

        if (
          error instanceof NonRetryableError ||
          shouldRetry(error) === false
        ) {
          common.logger.warn({
            service: "sync",
            msg: `Failed '${request.method}' RPC request`,
          });
          throw error;
        }

        if (i === RETRY_COUNT) {
          common.logger.warn({
            service: "sync",
            msg: `Failed '${request.method}' RPC request after ${i + 1} attempts`,
            error,
          });
          throw error;
        }

        const duration = BASE_DURATION * 2 ** i;
        common.logger.debug({
          service: "sync",
          msg: `Failed '${request.method}' RPC request, retrying after ${duration} milliseconds`,
          error,
        });
        await wait(duration);
      }
    }
    throw "unreachable";
  };

  const fetchRequest = async (request: EIP1193Parameters<PublicRpcSchema>) => {
    const stopClock = startClock();
    const response = await network.transport.request(request);
    common.metrics.ponder_rpc_request_duration.observe(
      { method: request.method, network: network.name },
      stopClock(),
    );

    return response;
  };

  const subscribe = async (request: SubscribeParameters) => {
    const stopClock = startClock();

    const wsTransport = resolveWebsocketTransport(network.transport);

    if (wsTransport === undefined) {
      throw new NonRetryableError(
        `No webSocket transport found for ${network.transport.config.type} transport.`,
      );
    }

    const { method, ...req } = request;

    const response = await wsTransport.value.subscribe(req);

    common.metrics.ponder_rpc_request_duration.observe(
      { method: method, network: network.name },
      stopClock(),
    );

    return response;
  };

  const queue: Queue<
    unknown,
    {
      request: EIP1193Parameters<PublicRpcSchema>;
      stopClockLag: () => number;
    }
  > = createQueue({
    frequency: network.maxRequestsPerSecond,
    concurrency: Math.ceil(network.maxRequestsPerSecond / 4),
    initialStart: true,
    browser: false,
    worker: async (task: {
      request: EIP1193Parameters<PublicRpcSchema>;
      stopClockLag: () => number;
    }) => {
      common.metrics.ponder_rpc_request_lag.observe(
        { method: task.request.method, network: network.name },
        task.stopClockLag(),
      );

      return await withRetry({
        fn: fetchRequest,
        request: task.request,
      });
    },
  });

  return {
    request: <TParameters extends EIP1193Parameters<PublicRpcSchema>>(
      params: TParameters,
    ) => {
      const stopClockLag = startClock();

      return queue.add({ request: params, stopClockLag });
    },
    subscribe: (params: SubscribeParameters) => {
<<<<<<< HEAD
      const stopClockLag = startClock();

      return queue.add({ request: params, stopClockLag });
=======
      return withRetry({
        fn: subscribe,
        request: params,
      });
>>>>>>> 28c59a9f
    },
  } as Rpc;
};

/**
 * @link https://github.com/wevm/viem/blob/main/src/utils/buildRequest.ts#L192
 */
function shouldRetry(error: Error) {
  if ("code" in error && typeof error.code === "number") {
    if (error.code === -1) return true; // Unknown error
    if (error.code === InvalidInputRpcError.code) return true;
    if (error.code === LimitExceededRpcError.code) return true;
    if (error.code === InternalRpcError.code) return true;
    return false;
  }
  if (error instanceof BlockNotFoundError) return true;
  if (error instanceof HttpRequestError && error.status) {
    // Forbidden
    if (error.status === 403) return true;
    // Request Timeout
    if (error.status === 408) return true;
    // Request Entity Too Large
    if (error.status === 413) return true;
    // Too Many Requests
    if (error.status === 429) return true;
    // Internal Server Error
    if (error.status === 500) return true;
    // Bad Gateway
    if (error.status === 502) return true;
    // Service Unavailable
    if (error.status === 503) return true;
    // Gateway Timeout
    if (error.status === 504) return true;
    return false;
  }
  return true;
}

export function resolveWebsocketTransport(
  transport: ReturnType<Transport>,
): ResolvedWebSocketTransport | undefined {
  if (transport.config.type === "http") {
    return undefined;
  }

  if (transport.config.type === "fallback") {
    const fallbackTransport: ReturnType<FallbackTransport> =
      transport as ReturnType<FallbackTransport>;

    const wsTransport = fallbackTransport.value!.transports.find(
      (t: ReturnType<Transport>) => t.config.type === "webSocket",
    ) as ResolvedWebSocketTransport | undefined;

    return wsTransport;
  }

  if (transport.config.type === "webSocket") {
    return transport as ResolvedWebSocketTransport;
  }

  return undefined;
}<|MERGE_RESOLUTION|>--- conflicted
+++ resolved
@@ -9,7 +9,6 @@
 import {
   BlockNotFoundError,
   type EIP1193Parameters,
-  type FallbackTransport,
   HttpRequestError,
   InternalRpcError,
   InvalidInputRpcError,
@@ -27,29 +26,23 @@
   method extends EIP1193Parameters<PublicRpcSchema>["method"],
 > = Extract<PublicRpcSchema[number], { Method: method }>["ReturnType"];
 
+export type SubscribeParameters = Parameters<
+  NonNullable<ReturnType<WebSocketTransport>["value"]>["subscribe"]
+>[0];
+
+export type SubscribeReturnType = Awaited<
+  ReturnType<NonNullable<ReturnType<WebSocketTransport>["value"]>["subscribe"]>
+>;
+
 export type Rpc = {
   request: <TParameters extends EIP1193Parameters<PublicRpcSchema>>(
     parameters: TParameters,
   ) => Promise<RequestReturnType<TParameters["method"]>>;
   subscribe: (params: SubscribeParameters) => Promise<SubscribeReturnType>;
+  supports: (
+    method: EIP1193Parameters<PublicRpcSchema>["method"] | "eth_subscribe",
+  ) => boolean;
 };
-
-type ResolvedWebSocketTransport = Omit<
-  ReturnType<WebSocketTransport>,
-  "value"
-> & {
-  value: NonNullable<ReturnType<WebSocketTransport>["value"]>;
-};
-
-export type SubscribeParameters = Parameters<
-  ResolvedWebSocketTransport["value"]["subscribe"]
->[0] & {
-  method: "eth_subscribe";
-};
-
-export type SubscribeReturnType = Awaited<
-  ReturnType<ResolvedWebSocketTransport["value"]["subscribe"]>
->;
 
 const RETRY_COUNT = 9;
 const BASE_DURATION = 125;
@@ -61,18 +54,18 @@
   network: Network;
   common: Common;
 }): Rpc => {
-  const withRetry = async <
-    T extends EIP1193Parameters<PublicRpcSchema> | SubscribeParameters,
-  >({
-    fn,
-    request,
-  }: {
-    fn: (request: T) => Promise<unknown>;
-    request: T;
-  }) => {
+  // @ts-ignore
+  const fetchRequest = async (request: EIP1193Parameters<PublicRpcSchema>) => {
     for (let i = 0; i <= RETRY_COUNT; i++) {
       try {
-        return await fn(request);
+        const stopClock = startClock();
+        const response = await network.transport.request(request);
+        common.metrics.ponder_rpc_request_duration.observe(
+          { method: request.method, network: network.name },
+          stopClock(),
+        );
+
+        return response;
       } catch (_error) {
         const error = _error as Error;
 
@@ -89,10 +82,7 @@
           if (getLogsErrorResponse.shouldRetry === true) throw error;
         }
 
-        if (
-          error instanceof NonRetryableError ||
-          shouldRetry(error) === false
-        ) {
+        if (shouldRetry(error) === false) {
           common.logger.warn({
             service: "sync",
             msg: `Failed '${request.method}' RPC request`,
@@ -118,41 +108,49 @@
         await wait(duration);
       }
     }
-    throw "unreachable";
   };
 
-  const fetchRequest = async (request: EIP1193Parameters<PublicRpcSchema>) => {
-    const stopClock = startClock();
-    const response = await network.transport.request(request);
-    common.metrics.ponder_rpc_request_duration.observe(
-      { method: request.method, network: network.name },
-      stopClock(),
-    );
-
-    return response;
-  };
-
+  // @ts-ignore
   const subscribe = async (request: SubscribeParameters) => {
-    const stopClock = startClock();
-
-    const wsTransport = resolveWebsocketTransport(network.transport);
-
-    if (wsTransport === undefined) {
-      throw new NonRetryableError(
-        `No webSocket transport found for ${network.transport.config.type} transport.`,
-      );
+    for (let i = 0; i <= RETRY_COUNT; i++) {
+      try {
+        const stopClock = startClock();
+        const wsTransport = resolveWebsocketTransport(network.transport);
+
+        if (wsTransport?.value === undefined) {
+          throw new NonRetryableError(
+            `No webSocket transport found for ${network.transport.config.type} transport.`,
+          );
+        }
+
+        const response = await wsTransport.value.subscribe(request);
+
+        common.metrics.ponder_rpc_request_duration.observe(
+          { method: "eth_subscribe", network: network.name },
+          stopClock(),
+        );
+        return response;
+      } catch (_error) {
+        const error = _error as Error;
+
+        if (i === RETRY_COUNT) {
+          common.logger.warn({
+            service: "sync",
+            msg: `Failed 'eth_subscribe' RPC request after ${i + 1} attempts`,
+            error,
+          });
+          throw error;
+        }
+
+        const duration = BASE_DURATION * 2 ** i;
+        common.logger.debug({
+          service: "sync",
+          msg: `Failed 'eth_subscribe' RPC request, retrying after ${duration} milliseconds`,
+          error,
+        });
+        await wait(duration);
+      }
     }
-
-    const { method, ...req } = request;
-
-    const response = await wsTransport.value.subscribe(req);
-
-    common.metrics.ponder_rpc_request_duration.observe(
-      { method: method, network: network.name },
-      stopClock(),
-    );
-
-    return response;
   };
 
   const queue: Queue<
@@ -166,19 +164,19 @@
     concurrency: Math.ceil(network.maxRequestsPerSecond / 4),
     initialStart: true,
     browser: false,
-    worker: async (task: {
+    worker: async ({
+      request,
+      stopClockLag,
+    }: {
       request: EIP1193Parameters<PublicRpcSchema>;
       stopClockLag: () => number;
     }) => {
       common.metrics.ponder_rpc_request_lag.observe(
-        { method: task.request.method, network: network.name },
-        task.stopClockLag(),
+        { method: request.method, network: network.name },
+        stopClockLag(),
       );
 
-      return await withRetry({
-        fn: fetchRequest,
-        request: task.request,
-      });
+      return await fetchRequest(request);
     },
   });
 
@@ -190,17 +188,17 @@
 
       return queue.add({ request: params, stopClockLag });
     },
-    subscribe: (params: SubscribeParameters) => {
-<<<<<<< HEAD
-      const stopClockLag = startClock();
-
-      return queue.add({ request: params, stopClockLag });
-=======
-      return withRetry({
-        fn: subscribe,
-        request: params,
-      });
->>>>>>> 28c59a9f
+    subscribe: async (params: SubscribeParameters) => {
+      return await subscribe(params);
+    },
+    supports: (
+      method: EIP1193Parameters<PublicRpcSchema>["method"] | "eth_subscribe",
+    ) => {
+      if (method === "eth_subscribe") {
+        return resolveWebsocketTransport(network.transport) !== undefined;
+      }
+
+      return true;
     },
   } as Rpc;
 };
@@ -239,26 +237,9 @@
   return true;
 }
 
-export function resolveWebsocketTransport(
-  transport: ReturnType<Transport>,
-): ResolvedWebSocketTransport | undefined {
-  if (transport.config.type === "http") {
-    return undefined;
-  }
-
-  if (transport.config.type === "fallback") {
-    const fallbackTransport: ReturnType<FallbackTransport> =
-      transport as ReturnType<FallbackTransport>;
-
-    const wsTransport = fallbackTransport.value!.transports.find(
-      (t: ReturnType<Transport>) => t.config.type === "webSocket",
-    ) as ResolvedWebSocketTransport | undefined;
-
-    return wsTransport;
-  }
-
+function resolveWebsocketTransport(transport: ReturnType<Transport>) {
   if (transport.config.type === "webSocket") {
-    return transport as ResolvedWebSocketTransport;
+    return transport as NonNullable<Awaited<ReturnType<WebSocketTransport>>>;
   }
 
   return undefined;
